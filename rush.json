--- conflicted
+++ resolved
@@ -1,11 +1,6 @@
 {
-<<<<<<< HEAD
   "npmVersion": "1.11.1",
-  "rushMinimumVersion": "3.0.15",
-=======
-  "npmVersion": "4.5.0",
   "rushMinimumVersion": "3.0.17",
->>>>>>> 66d9c10e
   "nodeSupportedVersionRange": ">=6.9.0 <7.0.0",
   "projectFolderMinDepth": 1,
 
