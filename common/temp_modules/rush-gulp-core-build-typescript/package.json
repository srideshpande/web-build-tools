{
  "name": "rush-gulp-core-build-typescript",
  "version": "0.0.0",
  "private": true,
  "dependencies": {
    "@microsoft/node-library-build": ">=2.3.0 <3.0.0",
    "@types/chalk": "^0.4.31",
    "@types/gulp-util": "^3.0.29",
    "@types/orchestrator": "0.0.30",
    "@types/q": "0.0.32",
    "@types/through2": "^2.0.31",
    "@types/vinyl": "^1.2.30",
    "@types/es6-promise": "0.0.32",
    "@types/gulp": "^3.8.32",
    "@types/node": "^6.0.46",
    "fs-extra": "~0.26.0",
    "@types/fs-extra": ">=0.0.34, <0.27.0",
    "gulp": "~3.9.1",
    "gulp-cache": "~0.4.5",
    "gulp-changed": "~1.3.2",
    "gulp-decomment": "~0.1.3",
    "gulp-plumber": "~1.1.0",
    "gulp-sourcemaps": "~1.6.0",
    "gulp-texttojs": "~1.0.3",
    "gulp-typescript": "~3.1.3",
    "gulp-util": "~3.0.7",
    "lodash": "~4.15.0",
    "md5": "~2.2.1",
    "merge2": "~1.0.2",
    "mkdirp": "~0.5.1",
    "@types/mkdirp": ">=0.3.29 <0.6.0",
    "object-assign": "~4.1.0",
    "through2": "~2.0.1",
    "tslint": "~4.0.2",
    "tslint-microsoft-contrib": "~4.0.0",
    "typescript": "~2.1.4"
  },
  "rushDependencies": {
<<<<<<< HEAD
    "@microsoft/gulp-core-build": ">=2.1.1 <3.0.0",
    "@microsoft/api-extractor": ">=1.1.7 <2.0.0"
=======
    "@microsoft/gulp-core-build": ">=2.3.0 <3.0.0",
    "@microsoft/api-extractor": ">=1.1.9 <2.0.0"
>>>>>>> 90c2ca26
  }
}<|MERGE_RESOLUTION|>--- conflicted
+++ resolved
@@ -36,12 +36,7 @@
     "typescript": "~2.1.4"
   },
   "rushDependencies": {
-<<<<<<< HEAD
-    "@microsoft/gulp-core-build": ">=2.1.1 <3.0.0",
-    "@microsoft/api-extractor": ">=1.1.7 <2.0.0"
-=======
     "@microsoft/gulp-core-build": ">=2.3.0 <3.0.0",
     "@microsoft/api-extractor": ">=1.1.9 <2.0.0"
->>>>>>> 90c2ca26
   }
 }