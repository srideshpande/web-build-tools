export function addSuppression(str: string): void;

class CleanTask extends GulpTask<void> {
  constructor();
  public executeTask(gulp: gulp.Gulp,
      completeCallback: (result?: Object) => void): void;
}

class CopyTask extends GulpTask<ICopyConfig> {
  constructor();
  public executeTask(gulp: gulp.Gulp,
      completeCallback: (result?: Object) => void): Promise<Object> | NodeJS.ReadWriteStream | void;
  // @internal
  public loadSchema(): Object;
}

export function coverageData(coverage: number, threshold: number, filePath: string): void;

export function error(...args: Array<string | Chalk.ChalkChain>): void;

export function fileError(taskName: string, filePath: string, line: number, column: number, errorCode: string, message: string): void;

export function fileLog(write: (text: string) => void, taskName: string, filePath: string, line: number, column: number, errorCode: string, message: string): void;

export function fileWarning(taskName: string, filePath: string, line: number, column: number, errorCode: string,  message: string): void;

export function functionalTestRun(name: string, result: TestResultState, duration: number): void;

class GenerateShrinkwrapTask extends GulpTask<void> {
  constructor();
  public executeTask(gulp: gulpType.Gulp, completeCallback: (result?: Object) => void): NodeJS.ReadWriteStream;
}

export function getConfig(): IBuildConfig;

export function getErrors(): string[];

export function getWarnings(): string[];

class GulpTask<TASK_CONFIG> implements IExecutable {
  protected _getConfigFilePath(): string;
  public buildConfig: IBuildConfig;
  public cleanMatch: string[];
  public copyFile(localSourcePath: string, localDestPath?: string): void;
  public execute(config: IBuildConfig): Promise<void>;
  public abstract executeTask(gulp: gulp.Gulp | GulpProxy, completeCallback?: (result?: Object) => void): Promise<Object> | NodeJS.ReadWriteStream | void;
  public fileError(filePath: string, line: number, column: number, errorCode: string, message: string): void;
  public fileExists(localPath: string): boolean;
  public fileWarning(filePath: string, line: number, column: number, warningCode: string, message: string): void;
  public getCleanMatch(buildConfig: IBuildConfig, taskConfig: TASK_CONFIG = this.taskConfig): string[];
  public isEnabled(buildConfig: IBuildConfig): boolean;
  protected loadSchema(): Object;
  public log(message: string): void;
  public logError(message: string): void;
  public logVerbose(message: string): void;
  public logWarning(message: string): void;
  public mergeConfig(taskConfig: TASK_CONFIG): void;
  public name: string;
  public onRegister(): void;
  public readJSONSync(localPath: string): Object;
  public replaceConfig(taskConfig: TASK_CONFIG): void;
  public resolvePath(localPath: string): string;
  public readonly schema: Object;
  public setConfig(taskConfig: TASK_CONFIG): void;
  public taskConfig: TASK_CONFIG;
}

// (undocumented)
interface IBuildConfig {
  args?: {
    // (undocumented)
    [ name: string ]: string | boolean
  }
  buildErrorIconPath?: string;
  buildSuccessIconPath?: string;
  distFolder?: string;
  gulp?: GulpProxy | gulp.Gulp;
  isRedundantBuild?: boolean;
  libAMDFolder?: string;
  libFolder?: string;
  onTaskEnd?: (taskName: string, duration: number[], error?: any) => void;
  onTaskStart?: (taskName: string) => void;
  packageFolder?: string;
  production?: boolean;
  properties?: {
    // (undocumented)
    [ key: string ]: any
  }
  relogIssues?: boolean;
  rootPath?: string;
  shouldWarningsFailBuild?: boolean;
  showToast?: boolean;
  srcFolder?: string;
  tempFolder?: string;
  uniqueTasks?: IExecutable[];
  verbose?: boolean;
}

interface ICopyConfig {
  copyTo: {
    // (undocumented)
    [ destPath: string ]: string[];
  }
  shouldFlatten?: boolean;
}

interface ICustomGulpTask {
  // (undocumented)
  (gulp: gulp.Gulp | GulpProxy, buildConfig: IBuildConfig, done: (failure?: Object) => void): Promise<Object> | NodeJS.ReadWriteStream | void;
}

// (undocumented)
interface IExecutable {
  execute: (config: IBuildConfig) => Promise<void>;
  getCleanMatch?: (config: IBuildConfig, taskConfig?: any) => string[];
  isEnabled?: (config?: IBuildConfig) => boolean;
  name?: string;
  onRegister?: () => void;
}

export function initialize(gulp: gulp.Gulp): void;

// (undocumented)
<<<<<<< HEAD
export function log(...args: Array<string | Chalk.ChalkChain>): void;

// (undocumented)
export function logEndSubtask(name: string, startTime: [number, number], errorObject?: Error): void;

// (undocumented)
export function logStartSubtask(name: string): void;

// (undocumented)
=======
interface ISchemaValidatorResult {
  // (undocumented)
  details?: ZSchema.SchemaError[];
  // (undocumented)
  message?: string;
  // (undocumented)
  name?: string;
}

>>>>>>> be5206d9
export function logSummary(value: string): void;

export function mergeConfig(config: IBuildConfig): void;

export function parallel(...tasks: Array<IExecutable[] | IExecutable>): IExecutable;

export function replaceConfig(config: IBuildConfig): void;

// @internal
export function reset(): void;

class SchemaValidator {
  // (undocumented)
  public static getFormattedErrorMessage(errors: Validator.SchemaErrorDetail[], dataFilePath?: string): string;
  public static readAndValidateJson < TResult >(dataFilePath: string, schemaFilePath: string): TResult;
  // (undocumented)
  public static readCommentedJsonFile < TResult >(filename: string): TResult;
  public static validate(data: Object, schema: Object, dataFilePath?: string): void;
}

export function serial(...tasks: Array<IExecutable[] | IExecutable>): IExecutable;

export function setConfig(config: IBuildConfig): void;

export function subTask(taskName: string, fn: ICustomGulpTask): IExecutable;

export function task(taskName: string, task: IExecutable): IExecutable;

enum TestResultState {
  // (undocumented)
  Failed,
  // (undocumented)
  FlakyFailed,
  // (undocumented)
  Passed,
  // (undocumented)
  Skipped
}

class ValidateShrinkwrapTask extends GulpTask<void> {
  constructor();
  public executeTask(gulp: gulpType.Gulp): NodeJS.ReadWriteStream;
}

export function verbose(...args: Array<string | Chalk.ChalkChain>): void;

export function warn(...args: Array<string | Chalk.ChalkChain>): void;

export function watch(watchMatch: string | string[], task: IExecutable): IExecutable;

// WARNING: Unsupported export: clean<|MERGE_RESOLUTION|>--- conflicted
+++ resolved
@@ -121,17 +121,6 @@
 export function initialize(gulp: gulp.Gulp): void;
 
 // (undocumented)
-<<<<<<< HEAD
-export function log(...args: Array<string | Chalk.ChalkChain>): void;
-
-// (undocumented)
-export function logEndSubtask(name: string, startTime: [number, number], errorObject?: Error): void;
-
-// (undocumented)
-export function logStartSubtask(name: string): void;
-
-// (undocumented)
-=======
 interface ISchemaValidatorResult {
   // (undocumented)
   details?: ZSchema.SchemaError[];
@@ -141,7 +130,6 @@
   name?: string;
 }
 
->>>>>>> be5206d9
 export function logSummary(value: string): void;
 
 export function mergeConfig(config: IBuildConfig): void;
@@ -155,7 +143,7 @@
 
 class SchemaValidator {
   // (undocumented)
-  public static getFormattedErrorMessage(errors: Validator.SchemaErrorDetail[], dataFilePath?: string): string;
+  public static getFormattedErrorMessage(error: ISchemaValidatorResult, dataFilePath?: string): string;
   public static readAndValidateJson < TResult >(dataFilePath: string, schemaFilePath: string): TResult;
   // (undocumented)
   public static readCommentedJsonFile < TResult >(filename: string): TResult;
