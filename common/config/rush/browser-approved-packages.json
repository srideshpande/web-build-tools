--- conflicted
+++ resolved
@@ -1,17 +1,4 @@
 // DO NOT ADD COMMENTS IN THIS FILE.  They will be lost when the Rush tool resaves it.
 {
-  "packages": [
-    {
-<<<<<<< HEAD
-      "name": "js-yaml",
-=======
-      "name": "orchestrator",
-      "allowedCategories": [ "libraries" ]
-    },
-    {
-      "name": "tar",
->>>>>>> 6bbaa6b4
-      "allowedCategories": [ "libraries" ]
-    }
-  ]
+  "packages": []
 }