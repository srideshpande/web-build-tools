{
  "name": "rush-common",
  "version": "0.0.0",
  "dependencies": {
    "@microsoft/api-extractor": {
      "version": "2.3.2",
      "from": "@microsoft/api-extractor@2.3.2",
      "resolved": "https://registry.npmjs.org/@microsoft/api-extractor/-/api-extractor-2.3.2.tgz",
      "dependencies": {
        "z-schema": {
          "version": "3.17.0",
          "from": "z-schema@>=3.17.0 <3.18.0",
          "resolved": "https://registry.npmjs.org/z-schema/-/z-schema-3.17.0.tgz"
        }
      }
    },
    "@microsoft/gulp-core-build": {
      "version": "2.9.3",
      "from": "@microsoft/gulp-core-build@2.9.3",
      "resolved": "https://registry.npmjs.org/@microsoft/gulp-core-build/-/gulp-core-build-2.9.3.tgz",
      "dependencies": {
        "z-schema": {
          "version": "3.17.0",
          "from": "z-schema@>=3.17.0 <3.18.0",
          "resolved": "https://registry.npmjs.org/z-schema/-/z-schema-3.17.0.tgz"
        }
      }
    },
    "@microsoft/gulp-core-build-mocha": {
      "version": "2.1.8",
      "from": "@microsoft/gulp-core-build-mocha@2.1.8",
      "resolved": "https://registry.npmjs.org/@microsoft/gulp-core-build-mocha/-/gulp-core-build-mocha-2.1.8.tgz"
    },
    "@microsoft/gulp-core-build-typescript": {
      "version": "3.4.0",
      "from": "@microsoft/gulp-core-build-typescript@3.4.0",
      "resolved": "https://registry.npmjs.org/@microsoft/gulp-core-build-typescript/-/gulp-core-build-typescript-3.4.0.tgz",
      "dependencies": {
        "glob": {
          "version": "7.1.2",
          "from": "glob@>=7.1.1 <8.0.0",
          "resolved": "https://registry.npmjs.org/glob/-/glob-7.1.2.tgz"
        },
        "tslint": {
          "version": "5.5.0",
          "from": "tslint@>=5.5.0 <5.6.0",
          "resolved": "https://registry.npmjs.org/tslint/-/tslint-5.5.0.tgz"
        }
      }
    },
    "@microsoft/node-library-build": {
      "version": "3.2.8",
      "from": "@microsoft/node-library-build@>=3.2.0 <3.3.0",
      "resolved": "https://registry.npmjs.org/@microsoft/node-library-build/-/node-library-build-3.2.8.tgz"
    },
    "@rush-temp/api-documenter": {
      "version": "0.0.0",
      "from": "projects\\api-documenter",
      "resolved": "file:projects\\api-documenter"
    },
    "@rush-temp/api-extractor": {
      "version": "0.0.0",
      "from": "projects\\api-extractor",
      "resolved": "file:projects\\api-extractor"
    },
    "@rush-temp/decorators": {
      "version": "0.0.0",
      "from": "projects\\decorators",
      "resolved": "file:projects\\decorators"
    },
    "@rush-temp/gulp-core-build": {
      "version": "0.0.0",
      "from": "projects\\gulp-core-build",
      "resolved": "file:projects\\gulp-core-build"
    },
    "@rush-temp/gulp-core-build-karma": {
      "version": "0.0.0",
      "from": "projects\\gulp-core-build-karma",
      "resolved": "file:projects\\gulp-core-build-karma"
    },
    "@rush-temp/gulp-core-build-mocha": {
      "version": "0.0.0",
      "from": "projects\\gulp-core-build-mocha",
      "resolved": "file:projects\\gulp-core-build-mocha"
    },
    "@rush-temp/gulp-core-build-sass": {
      "version": "0.0.0",
      "from": "projects\\gulp-core-build-sass",
      "resolved": "file:projects\\gulp-core-build-sass"
    },
    "@rush-temp/gulp-core-build-serve": {
      "version": "0.0.0",
      "from": "projects\\gulp-core-build-serve",
      "resolved": "file:projects\\gulp-core-build-serve"
    },
    "@rush-temp/gulp-core-build-typescript": {
      "version": "0.0.0",
      "from": "projects\\gulp-core-build-typescript",
      "resolved": "file:projects\\gulp-core-build-typescript"
    },
    "@rush-temp/gulp-core-build-webpack": {
      "version": "0.0.0",
      "from": "projects\\gulp-core-build-webpack",
      "resolved": "file:projects\\gulp-core-build-webpack"
    },
    "@rush-temp/load-themed-styles": {
      "version": "0.0.0",
      "from": "projects\\load-themed-styles",
      "resolved": "file:projects\\load-themed-styles"
    },
    "@rush-temp/loader-load-themed-styles": {
      "version": "0.0.0",
      "from": "projects\\loader-load-themed-styles",
      "resolved": "file:projects\\loader-load-themed-styles"
    },
    "@rush-temp/loader-raw-script": {
      "version": "0.0.0",
      "from": "projects\\loader-raw-script",
      "resolved": "file:projects\\loader-raw-script"
    },
    "@rush-temp/loader-set-webpack-public-path": {
      "version": "0.0.0",
      "from": "projects\\loader-set-webpack-public-path",
      "resolved": "file:projects\\loader-set-webpack-public-path"
    },
    "@rush-temp/node-core-library": {
      "version": "0.0.0",
      "from": "projects\\node-core-library",
      "resolved": "file:projects\\node-core-library",
      "dependencies": {
        "@microsoft/api-extractor": {
          "version": "2.3.5",
          "from": "@microsoft/api-extractor@2.3.5",
          "resolved": "https://registry.npmjs.org/@microsoft/api-extractor/-/api-extractor-2.3.5.tgz"
        },
        "@microsoft/gulp-core-build": {
          "version": "2.9.6",
          "from": "@microsoft/gulp-core-build@2.9.6",
          "resolved": "https://registry.npmjs.org/@microsoft/gulp-core-build/-/gulp-core-build-2.9.6.tgz"
        },
        "@microsoft/gulp-core-build-mocha": {
          "version": "2.1.11",
          "from": "@microsoft/gulp-core-build-mocha@2.1.11",
          "resolved": "https://registry.npmjs.org/@microsoft/gulp-core-build-mocha/-/gulp-core-build-mocha-2.1.11.tgz"
        },
        "@microsoft/gulp-core-build-typescript": {
          "version": "3.5.1",
          "from": "@microsoft/gulp-core-build-typescript@3.5.1",
          "resolved": "https://registry.npmjs.org/@microsoft/gulp-core-build-typescript/-/gulp-core-build-typescript-3.5.1.tgz"
        },
        "@microsoft/node-library-build": {
          "version": "3.3.2",
          "from": "@microsoft/node-library-build@>=3.3.2 <3.4.0",
          "resolved": "https://registry.npmjs.org/@microsoft/node-library-build/-/node-library-build-3.3.2.tgz"
        }
      }
    },
    "@rush-temp/node-library-build": {
      "version": "0.0.0",
      "from": "projects\\node-library-build",
      "resolved": "file:projects\\node-library-build"
    },
    "@rush-temp/package-deps-hash": {
      "version": "0.0.0",
      "from": "projects\\package-deps-hash",
      "resolved": "file:projects\\package-deps-hash"
    },
    "@rush-temp/rush": {
      "version": "0.0.0",
      "from": "projects\\rush",
      "resolved": "file:projects\\rush"
    },
    "@rush-temp/rush-lib": {
      "version": "0.0.0",
      "from": "projects\\rush-lib",
      "resolved": "file:projects\\rush-lib"
    },
    "@rush-temp/set-webpack-public-path-plugin": {
      "version": "0.0.0",
      "from": "projects\\set-webpack-public-path-plugin",
      "resolved": "file:projects\\set-webpack-public-path-plugin"
    },
    "@rush-temp/stream-collator": {
      "version": "0.0.0",
      "from": "projects\\stream-collator",
      "resolved": "file:projects\\stream-collator"
    },
    "@rush-temp/test-web-library-build": {
      "version": "0.0.0",
      "from": "projects\\test-web-library-build",
      "resolved": "file:projects\\test-web-library-build"
    },
    "@rush-temp/ts-command-line": {
      "version": "0.0.0",
      "from": "projects\\ts-command-line",
      "resolved": "file:projects\\ts-command-line"
    },
    "@rush-temp/web-library-build": {
      "version": "0.0.0",
      "from": "projects\\web-library-build",
      "resolved": "file:projects\\web-library-build"
    },
    "@types/assertion-error": {
      "version": "1.0.30",
      "from": "@types/assertion-error@1.0.30",
      "resolved": "https://registry.npmjs.org/@types/assertion-error/-/assertion-error-1.0.30.tgz"
    },
    "@types/bluebird": {
      "version": "3.5.3",
      "from": "@types/bluebird@3.5.3",
      "resolved": "https://registry.npmjs.org/@types/bluebird/-/bluebird-3.5.3.tgz"
    },
    "@types/chai": {
      "version": "3.4.34",
      "from": "@types/chai@3.4.34",
      "resolved": "https://registry.npmjs.org/@types/chai/-/chai-3.4.34.tgz"
    },
    "@types/chalk": {
      "version": "0.4.31",
      "from": "@types/chalk@*",
      "resolved": "https://registry.npmjs.org/@types/chalk/-/chalk-0.4.31.tgz"
    },
    "@types/colors": {
      "version": "1.1.3",
      "from": "@types/colors@1.1.3",
      "resolved": "https://registry.npmjs.org/@types/colors/-/colors-1.1.3.tgz"
    },
    "@types/es6-collections": {
      "version": "0.5.29",
      "from": "@types/es6-collections@0.5.29",
      "resolved": "https://registry.npmjs.org/@types/es6-collections/-/es6-collections-0.5.29.tgz"
    },
    "@types/express": {
      "version": "4.0.35",
      "from": "@types/express@4.0.35",
      "resolved": "https://registry.npmjs.org/@types/express/-/express-4.0.35.tgz"
    },
    "@types/express-serve-static-core": {
      "version": "4.0.41",
      "from": "@types/express-serve-static-core@4.0.41",
      "resolved": "https://registry.npmjs.org/@types/express-serve-static-core/-/express-serve-static-core-4.0.41.tgz"
    },
    "@types/fs-extra": {
      "version": "0.0.37",
      "from": "@types/fs-extra@0.0.37",
      "resolved": "https://registry.npmjs.org/@types/fs-extra/-/fs-extra-0.0.37.tgz"
    },
    "@types/glob": {
      "version": "5.0.30",
      "from": "@types/glob@5.0.30",
      "resolved": "https://registry.npmjs.org/@types/glob/-/glob-5.0.30.tgz"
    },
    "@types/gulp": {
      "version": "3.8.32",
      "from": "@types/gulp@3.8.32",
      "resolved": "https://registry.npmjs.org/@types/gulp/-/gulp-3.8.32.tgz"
    },
    "@types/gulp-istanbul": {
      "version": "0.9.30",
      "from": "@types/gulp-istanbul@0.9.30",
      "resolved": "https://registry.npmjs.org/@types/gulp-istanbul/-/gulp-istanbul-0.9.30.tgz"
    },
    "@types/gulp-mocha": {
      "version": "0.0.29",
      "from": "@types/gulp-mocha@0.0.29",
      "resolved": "https://registry.npmjs.org/@types/gulp-mocha/-/gulp-mocha-0.0.29.tgz"
    },
    "@types/gulp-util": {
      "version": "3.0.30",
      "from": "@types/gulp-util@3.0.30",
      "resolved": "https://registry.npmjs.org/@types/gulp-util/-/gulp-util-3.0.30.tgz"
    },
    "@types/js-yaml": {
      "version": "3.9.1",
      "from": "@types/js-yaml@3.9.1",
      "resolved": "https://registry.npmjs.org/@types/js-yaml/-/js-yaml-3.9.1.tgz"
    },
    "@types/karma": {
      "version": "0.13.33",
      "from": "@types/karma@0.13.33",
      "resolved": "https://registry.npmjs.org/@types/karma/-/karma-0.13.33.tgz"
    },
    "@types/loader-utils": {
      "version": "1.1.0",
      "from": "@types/loader-utils@>=1.1.0 <1.2.0",
      "resolved": "https://registry.npmjs.org/@types/loader-utils/-/loader-utils-1.1.0.tgz"
    },
    "@types/lodash": {
      "version": "4.14.52",
      "from": "@types/lodash@4.14.52",
      "resolved": "https://registry.npmjs.org/@types/lodash/-/lodash-4.14.52.tgz"
    },
    "@types/log4js": {
      "version": "0.0.33",
      "from": "@types/log4js@*",
      "resolved": "https://registry.npmjs.org/@types/log4js/-/log4js-0.0.33.tgz"
    },
    "@types/mime": {
      "version": "0.0.29",
      "from": "@types/mime@0.0.29",
      "resolved": "https://registry.npmjs.org/@types/mime/-/mime-0.0.29.tgz"
    },
    "@types/minimatch": {
      "version": "2.0.29",
      "from": "@types/minimatch@2.0.29",
      "resolved": "https://registry.npmjs.org/@types/minimatch/-/minimatch-2.0.29.tgz"
    },
    "@types/mocha": {
      "version": "2.2.38",
      "from": "@types/mocha@2.2.38",
      "resolved": "https://registry.npmjs.org/@types/mocha/-/mocha-2.2.38.tgz"
    },
    "@types/node": {
      "version": "6.0.62",
      "from": "@types/node@6.0.62",
      "resolved": "https://registry.npmjs.org/@types/node/-/node-6.0.62.tgz"
    },
    "@types/node-forge": {
      "version": "0.6.8",
      "from": "@types/node-forge@0.6.8",
      "resolved": "https://registry.npmjs.org/@types/node-forge/-/node-forge-0.6.8.tgz"
    },
    "@types/node-notifier": {
      "version": "0.0.28",
      "from": "@types/node-notifier@0.0.28",
      "resolved": "https://registry.npmjs.org/@types/node-notifier/-/node-notifier-0.0.28.tgz"
    },
    "@types/orchestrator": {
      "version": "0.0.30",
      "from": "@types/orchestrator@0.0.30",
      "resolved": "https://registry.npmjs.org/@types/orchestrator/-/orchestrator-0.0.30.tgz"
    },
    "@types/q": {
      "version": "0.0.32",
      "from": "@types/q@0.0.32",
      "resolved": "https://registry.npmjs.org/@types/q/-/q-0.0.32.tgz"
    },
    "@types/rimraf": {
      "version": "0.0.28",
      "from": "@types/rimraf@0.0.28",
      "resolved": "https://registry.npmjs.org/@types/rimraf/-/rimraf-0.0.28.tgz"
    },
    "@types/semver": {
      "version": "5.3.33",
      "from": "@types/semver@5.3.33",
      "resolved": "https://registry.npmjs.org/@types/semver/-/semver-5.3.33.tgz"
    },
    "@types/serve-static": {
      "version": "1.7.31",
      "from": "@types/serve-static@1.7.31",
      "resolved": "https://registry.npmjs.org/@types/serve-static/-/serve-static-1.7.31.tgz"
    },
    "@types/sinon": {
      "version": "1.16.34",
      "from": "@types/sinon@1.16.34",
      "resolved": "https://registry.npmjs.org/@types/sinon/-/sinon-1.16.34.tgz"
    },
    "@types/source-map": {
      "version": "0.5.0",
      "from": "@types/source-map@0.5.0",
      "resolved": "https://registry.npmjs.org/@types/source-map/-/source-map-0.5.0.tgz"
    },
    "@types/tapable": {
      "version": "0.2.3",
      "from": "@types/tapable@0.2.3",
      "resolved": "https://registry.npmjs.org/@types/tapable/-/tapable-0.2.3.tgz"
    },
    "@types/through2": {
      "version": "2.0.32",
      "from": "@types/through2@2.0.32",
      "resolved": "https://registry.npmjs.org/@types/through2/-/through2-2.0.32.tgz"
    },
    "@types/uglify-js": {
      "version": "2.6.29",
      "from": "@types/uglify-js@2.6.29",
      "resolved": "https://registry.npmjs.org/@types/uglify-js/-/uglify-js-2.6.29.tgz"
    },
    "@types/vinyl": {
      "version": "1.2.30",
      "from": "@types/vinyl@1.2.30",
      "resolved": "https://registry.npmjs.org/@types/vinyl/-/vinyl-1.2.30.tgz"
    },
    "@types/webpack": {
      "version": "3.0.10",
      "from": "@types/webpack@3.0.10",
      "resolved": "https://registry.npmjs.org/@types/webpack/-/webpack-3.0.10.tgz"
    },
    "@types/webpack-env": {
      "version": "1.13.0",
      "from": "@types/webpack-env@1.13.0",
      "resolved": "https://registry.npmjs.org/@types/webpack-env/-/webpack-env-1.13.0.tgz"
    },
    "@types/yargs": {
      "version": "0.0.34",
      "from": "@types/yargs@0.0.34",
      "resolved": "https://registry.npmjs.org/@types/yargs/-/yargs-0.0.34.tgz"
    },
    "@types/z-schema": {
      "version": "3.16.31",
      "from": "@types/z-schema@3.16.31",
      "resolved": "https://registry.npmjs.org/@types/z-schema/-/z-schema-3.16.31.tgz"
    },
    "abbrev": {
      "version": "1.0.9",
      "from": "abbrev@>=1.0.0 <1.1.0",
      "resolved": "https://registry.npmjs.org/abbrev/-/abbrev-1.0.9.tgz"
    },
    "accepts": {
      "version": "1.3.3",
      "from": "accepts@1.3.3",
      "resolved": "https://registry.npmjs.org/accepts/-/accepts-1.3.3.tgz"
    },
    "acorn": {
      "version": "5.1.1",
      "from": "acorn@>=5.0.0 <6.0.0",
      "resolved": "https://registry.npmjs.org/acorn/-/acorn-5.1.1.tgz"
    },
    "acorn-dynamic-import": {
      "version": "2.0.2",
      "from": "acorn-dynamic-import@>=2.0.0 <3.0.0",
      "resolved": "https://registry.npmjs.org/acorn-dynamic-import/-/acorn-dynamic-import-2.0.2.tgz",
      "dependencies": {
        "acorn": {
          "version": "4.0.13",
          "from": "acorn@>=4.0.3 <5.0.0",
          "resolved": "https://registry.npmjs.org/acorn/-/acorn-4.0.13.tgz"
        }
      }
    },
    "after": {
      "version": "0.8.2",
      "from": "after@0.8.2",
      "resolved": "https://registry.npmjs.org/after/-/after-0.8.2.tgz"
    },
    "ajv": {
      "version": "5.2.2",
      "from": "ajv@5.2.2",
      "resolved": "https://registry.npmjs.org/ajv/-/ajv-5.2.2.tgz"
    },
    "ajv-keywords": {
      "version": "2.1.0",
      "from": "ajv-keywords@>=2.0.0 <3.0.0",
      "resolved": "https://registry.npmjs.org/ajv-keywords/-/ajv-keywords-2.1.0.tgz"
    },
    "align-text": {
      "version": "0.1.4",
      "from": "align-text@>=0.1.3 <0.2.0",
      "resolved": "https://registry.npmjs.org/align-text/-/align-text-0.1.4.tgz"
    },
    "amdefine": {
      "version": "1.0.1",
      "from": "amdefine@>=0.0.4",
      "resolved": "https://registry.npmjs.org/amdefine/-/amdefine-1.0.1.tgz"
    },
    "ansi-escapes": {
      "version": "1.4.0",
      "from": "ansi-escapes@>=1.1.0 <2.0.0",
      "resolved": "https://registry.npmjs.org/ansi-escapes/-/ansi-escapes-1.4.0.tgz"
    },
    "ansi-regex": {
      "version": "2.1.1",
      "from": "ansi-regex@>=2.0.0 <3.0.0",
      "resolved": "https://registry.npmjs.org/ansi-regex/-/ansi-regex-2.1.1.tgz"
    },
    "ansi-styles": {
      "version": "2.2.1",
      "from": "ansi-styles@>=2.2.1 <3.0.0",
      "resolved": "https://registry.npmjs.org/ansi-styles/-/ansi-styles-2.2.1.tgz"
    },
    "anymatch": {
      "version": "1.3.2",
      "from": "anymatch@>=1.3.0 <2.0.0",
      "resolved": "https://registry.npmjs.org/anymatch/-/anymatch-1.3.2.tgz"
    },
    "aproba": {
      "version": "1.1.2",
      "from": "aproba@>=1.0.3 <2.0.0",
      "resolved": "https://registry.npmjs.org/aproba/-/aproba-1.1.2.tgz"
    },
    "archy": {
      "version": "1.0.0",
      "from": "archy@>=1.0.0 <2.0.0",
      "resolved": "https://registry.npmjs.org/archy/-/archy-1.0.0.tgz"
    },
    "are-we-there-yet": {
      "version": "1.1.4",
      "from": "are-we-there-yet@>=1.1.2 <1.2.0",
      "resolved": "https://registry.npmjs.org/are-we-there-yet/-/are-we-there-yet-1.1.4.tgz",
      "dependencies": {
        "isarray": {
          "version": "1.0.0",
          "from": "isarray@>=1.0.0 <1.1.0",
          "resolved": "https://registry.npmjs.org/isarray/-/isarray-1.0.0.tgz"
        },
        "readable-stream": {
          "version": "2.3.3",
          "from": "readable-stream@>=2.0.6 <3.0.0",
          "resolved": "https://registry.npmjs.org/readable-stream/-/readable-stream-2.3.3.tgz"
        },
        "string_decoder": {
          "version": "1.0.3",
          "from": "string_decoder@>=1.0.3 <1.1.0",
          "resolved": "https://registry.npmjs.org/string_decoder/-/string_decoder-1.0.3.tgz"
        }
      }
    },
    "argparse": {
      "version": "1.0.9",
      "from": "argparse@>=1.0.7 <1.1.0",
      "resolved": "https://registry.npmjs.org/argparse/-/argparse-1.0.9.tgz"
    },
    "arr-diff": {
      "version": "2.0.0",
      "from": "arr-diff@>=2.0.0 <3.0.0",
      "resolved": "https://registry.npmjs.org/arr-diff/-/arr-diff-2.0.0.tgz"
    },
    "arr-flatten": {
      "version": "1.1.0",
      "from": "arr-flatten@>=1.0.1 <2.0.0",
      "resolved": "https://registry.npmjs.org/arr-flatten/-/arr-flatten-1.1.0.tgz"
    },
    "array-differ": {
      "version": "1.0.0",
      "from": "array-differ@>=1.0.0 <2.0.0",
      "resolved": "https://registry.npmjs.org/array-differ/-/array-differ-1.0.0.tgz"
    },
    "array-each": {
      "version": "1.0.1",
      "from": "array-each@>=1.0.1 <2.0.0",
      "resolved": "https://registry.npmjs.org/array-each/-/array-each-1.0.1.tgz"
    },
    "array-find-index": {
      "version": "1.0.2",
      "from": "array-find-index@>=1.0.1 <2.0.0",
      "resolved": "https://registry.npmjs.org/array-find-index/-/array-find-index-1.0.2.tgz"
    },
    "array-flatten": {
      "version": "1.1.1",
      "from": "array-flatten@1.1.1",
      "resolved": "https://registry.npmjs.org/array-flatten/-/array-flatten-1.1.1.tgz"
    },
    "array-slice": {
      "version": "1.0.0",
      "from": "array-slice@>=1.0.0 <2.0.0",
      "resolved": "https://registry.npmjs.org/array-slice/-/array-slice-1.0.0.tgz"
    },
    "array-union": {
      "version": "1.0.2",
      "from": "array-union@>=1.0.1 <2.0.0",
      "resolved": "https://registry.npmjs.org/array-union/-/array-union-1.0.2.tgz"
    },
    "array-uniq": {
      "version": "1.0.3",
      "from": "array-uniq@>=1.0.2 <2.0.0",
      "resolved": "https://registry.npmjs.org/array-uniq/-/array-uniq-1.0.3.tgz"
    },
    "array-unique": {
      "version": "0.2.1",
      "from": "array-unique@>=0.2.1 <0.3.0",
      "resolved": "https://registry.npmjs.org/array-unique/-/array-unique-0.2.1.tgz"
    },
    "arraybuffer.slice": {
      "version": "0.0.6",
      "from": "arraybuffer.slice@0.0.6",
      "resolved": "https://registry.npmjs.org/arraybuffer.slice/-/arraybuffer.slice-0.0.6.tgz"
    },
    "arrify": {
      "version": "1.0.1",
      "from": "arrify@>=1.0.0 <2.0.0",
      "resolved": "https://registry.npmjs.org/arrify/-/arrify-1.0.1.tgz"
    },
    "asap": {
      "version": "2.0.6",
      "from": "asap@>=2.0.0 <3.0.0",
      "resolved": "https://registry.npmjs.org/asap/-/asap-2.0.6.tgz"
    },
    "asn1": {
      "version": "0.2.3",
      "from": "asn1@>=0.2.3 <0.3.0",
      "resolved": "https://registry.npmjs.org/asn1/-/asn1-0.2.3.tgz"
    },
    "asn1.js": {
      "version": "4.9.1",
      "from": "asn1.js@>=4.0.0 <5.0.0",
      "resolved": "https://registry.npmjs.org/asn1.js/-/asn1.js-4.9.1.tgz"
    },
    "assert": {
      "version": "1.4.1",
      "from": "assert@>=1.1.1 <2.0.0",
      "resolved": "https://registry.npmjs.org/assert/-/assert-1.4.1.tgz"
    },
    "assert-plus": {
      "version": "0.2.0",
      "from": "assert-plus@>=0.2.0 <0.3.0",
      "resolved": "https://registry.npmjs.org/assert-plus/-/assert-plus-0.2.0.tgz"
    },
    "assertion-error": {
      "version": "1.0.2",
      "from": "assertion-error@>=1.0.1 <2.0.0",
      "resolved": "https://registry.npmjs.org/assertion-error/-/assertion-error-1.0.2.tgz"
    },
    "async": {
      "version": "1.5.2",
      "from": "async@>=1.0.0 <2.0.0",
      "resolved": "https://registry.npmjs.org/async/-/async-1.5.2.tgz"
    },
    "async-each": {
      "version": "1.0.1",
      "from": "async-each@>=1.0.0 <2.0.0",
      "resolved": "https://registry.npmjs.org/async-each/-/async-each-1.0.1.tgz"
    },
    "async-foreach": {
      "version": "0.1.3",
      "from": "async-foreach@>=0.1.3 <0.2.0",
      "resolved": "https://registry.npmjs.org/async-foreach/-/async-foreach-0.1.3.tgz"
    },
    "asynckit": {
      "version": "0.4.0",
      "from": "asynckit@>=0.4.0 <0.5.0",
      "resolved": "https://registry.npmjs.org/asynckit/-/asynckit-0.4.0.tgz"
    },
    "autoprefixer": {
      "version": "6.3.7",
      "from": "autoprefixer@6.3.7",
      "resolved": "https://registry.npmjs.org/autoprefixer/-/autoprefixer-6.3.7.tgz"
    },
    "aws-sign2": {
      "version": "0.6.0",
      "from": "aws-sign2@>=0.6.0 <0.7.0",
      "resolved": "https://registry.npmjs.org/aws-sign2/-/aws-sign2-0.6.0.tgz"
    },
    "aws4": {
      "version": "1.6.0",
      "from": "aws4@>=1.2.1 <2.0.0",
      "resolved": "https://registry.npmjs.org/aws4/-/aws4-1.6.0.tgz"
    },
    "babel-code-frame": {
      "version": "6.26.0",
      "from": "babel-code-frame@>=6.22.0 <7.0.0",
      "resolved": "https://registry.npmjs.org/babel-code-frame/-/babel-code-frame-6.26.0.tgz"
    },
    "backo2": {
      "version": "1.0.2",
      "from": "backo2@1.0.2",
      "resolved": "https://registry.npmjs.org/backo2/-/backo2-1.0.2.tgz"
    },
    "balanced-match": {
      "version": "1.0.0",
      "from": "balanced-match@>=1.0.0 <2.0.0",
      "resolved": "https://registry.npmjs.org/balanced-match/-/balanced-match-1.0.0.tgz"
    },
    "base64-arraybuffer": {
      "version": "0.1.5",
      "from": "base64-arraybuffer@0.1.5",
      "resolved": "https://registry.npmjs.org/base64-arraybuffer/-/base64-arraybuffer-0.1.5.tgz"
    },
    "base64-js": {
      "version": "1.2.1",
      "from": "base64-js@>=1.0.2 <2.0.0",
      "resolved": "https://registry.npmjs.org/base64-js/-/base64-js-1.2.1.tgz"
    },
    "base64-url": {
      "version": "1.2.1",
      "from": "base64-url@1.2.1",
      "resolved": "https://registry.npmjs.org/base64-url/-/base64-url-1.2.1.tgz"
    },
    "base64id": {
      "version": "1.0.0",
      "from": "base64id@1.0.0",
      "resolved": "https://registry.npmjs.org/base64id/-/base64id-1.0.0.tgz"
    },
    "basic-auth": {
      "version": "1.0.4",
      "from": "basic-auth@>=1.0.3 <1.1.0",
      "resolved": "https://registry.npmjs.org/basic-auth/-/basic-auth-1.0.4.tgz"
    },
    "basic-auth-connect": {
      "version": "1.0.0",
      "from": "basic-auth-connect@1.0.0",
      "resolved": "https://registry.npmjs.org/basic-auth-connect/-/basic-auth-connect-1.0.0.tgz"
    },
    "batch": {
      "version": "0.5.3",
      "from": "batch@>=0.5.3 <0.6.0",
      "resolved": "https://registry.npmjs.org/batch/-/batch-0.5.3.tgz"
    },
    "bcrypt-pbkdf": {
      "version": "1.0.1",
      "from": "bcrypt-pbkdf@>=1.0.0 <2.0.0",
      "resolved": "https://registry.npmjs.org/bcrypt-pbkdf/-/bcrypt-pbkdf-1.0.1.tgz",
      "optional": true
    },
    "beeper": {
      "version": "1.1.1",
      "from": "beeper@>=1.0.0 <2.0.0",
      "resolved": "https://registry.npmjs.org/beeper/-/beeper-1.1.1.tgz"
    },
    "better-assert": {
      "version": "1.0.2",
      "from": "better-assert@>=1.0.0 <1.1.0",
      "resolved": "https://registry.npmjs.org/better-assert/-/better-assert-1.0.2.tgz"
    },
    "big.js": {
      "version": "3.1.3",
      "from": "big.js@>=3.1.3 <4.0.0",
      "resolved": "https://registry.npmjs.org/big.js/-/big.js-3.1.3.tgz"
    },
    "binary-extensions": {
      "version": "1.10.0",
      "from": "binary-extensions@>=1.0.0 <2.0.0",
      "resolved": "https://registry.npmjs.org/binary-extensions/-/binary-extensions-1.10.0.tgz"
    },
    "binaryextensions": {
      "version": "1.0.1",
      "from": "binaryextensions@>=1.0.0 <1.1.0",
      "resolved": "https://registry.npmjs.org/binaryextensions/-/binaryextensions-1.0.1.tgz"
    },
    "bindings": {
      "version": "1.2.1",
      "from": "bindings@>=1.2.1 <1.3.0",
      "resolved": "https://registry.npmjs.org/bindings/-/bindings-1.2.1.tgz"
    },
    "blob": {
      "version": "0.0.4",
      "from": "blob@0.0.4",
      "resolved": "https://registry.npmjs.org/blob/-/blob-0.0.4.tgz"
    },
    "block-stream": {
      "version": "0.0.9",
      "from": "block-stream@*",
      "resolved": "https://registry.npmjs.org/block-stream/-/block-stream-0.0.9.tgz"
    },
    "bluebird": {
      "version": "3.5.0",
      "from": "bluebird@>=3.0.5 <4.0.0",
      "resolved": "https://registry.npmjs.org/bluebird/-/bluebird-3.5.0.tgz"
    },
    "bn.js": {
      "version": "4.11.8",
      "from": "bn.js@>=4.1.1 <5.0.0",
      "resolved": "https://registry.npmjs.org/bn.js/-/bn.js-4.11.8.tgz"
    },
    "body-parser": {
      "version": "1.17.2",
      "from": "body-parser@>=1.12.4 <2.0.0",
      "resolved": "https://registry.npmjs.org/body-parser/-/body-parser-1.17.2.tgz",
      "dependencies": {
        "debug": {
          "version": "2.6.7",
          "from": "debug@2.6.7",
          "resolved": "https://registry.npmjs.org/debug/-/debug-2.6.7.tgz"
        },
        "ms": {
          "version": "2.0.0",
          "from": "ms@2.0.0",
          "resolved": "https://registry.npmjs.org/ms/-/ms-2.0.0.tgz"
        }
      }
    },
    "boom": {
      "version": "2.10.1",
      "from": "boom@>=2.0.0 <3.0.0",
      "resolved": "https://registry.npmjs.org/boom/-/boom-2.10.1.tgz"
    },
    "brace-expansion": {
      "version": "1.1.8",
      "from": "brace-expansion@>=1.1.7 <2.0.0",
      "resolved": "https://registry.npmjs.org/brace-expansion/-/brace-expansion-1.1.8.tgz"
    },
    "braces": {
      "version": "1.8.5",
      "from": "braces@>=1.8.2 <2.0.0",
      "resolved": "https://registry.npmjs.org/braces/-/braces-1.8.5.tgz"
    },
    "brorand": {
      "version": "1.1.0",
      "from": "brorand@>=1.0.1 <2.0.0",
      "resolved": "https://registry.npmjs.org/brorand/-/brorand-1.1.0.tgz"
    },
    "browser-stdout": {
      "version": "1.3.0",
      "from": "browser-stdout@1.3.0",
      "resolved": "https://registry.npmjs.org/browser-stdout/-/browser-stdout-1.3.0.tgz"
    },
    "browserify-aes": {
      "version": "1.0.6",
      "from": "browserify-aes@>=1.0.4 <2.0.0",
      "resolved": "https://registry.npmjs.org/browserify-aes/-/browserify-aes-1.0.6.tgz"
    },
    "browserify-cipher": {
      "version": "1.0.0",
      "from": "browserify-cipher@>=1.0.0 <2.0.0",
      "resolved": "https://registry.npmjs.org/browserify-cipher/-/browserify-cipher-1.0.0.tgz"
    },
    "browserify-des": {
      "version": "1.0.0",
      "from": "browserify-des@>=1.0.0 <2.0.0",
      "resolved": "https://registry.npmjs.org/browserify-des/-/browserify-des-1.0.0.tgz"
    },
    "browserify-rsa": {
      "version": "4.0.1",
      "from": "browserify-rsa@>=4.0.0 <5.0.0",
      "resolved": "https://registry.npmjs.org/browserify-rsa/-/browserify-rsa-4.0.1.tgz"
    },
    "browserify-sign": {
      "version": "4.0.4",
      "from": "browserify-sign@>=4.0.0 <5.0.0",
      "resolved": "https://registry.npmjs.org/browserify-sign/-/browserify-sign-4.0.4.tgz"
    },
    "browserify-zlib": {
      "version": "0.1.4",
      "from": "browserify-zlib@>=0.1.4 <0.2.0",
      "resolved": "https://registry.npmjs.org/browserify-zlib/-/browserify-zlib-0.1.4.tgz"
    },
    "browserslist": {
      "version": "1.3.6",
      "from": "browserslist@>=1.3.4 <1.4.0",
      "resolved": "https://registry.npmjs.org/browserslist/-/browserslist-1.3.6.tgz"
    },
    "buffer": {
      "version": "4.9.1",
      "from": "buffer@>=4.3.0 <5.0.0",
      "resolved": "https://registry.npmjs.org/buffer/-/buffer-4.9.1.tgz",
      "dependencies": {
        "isarray": {
          "version": "1.0.0",
          "from": "isarray@>=1.0.0 <2.0.0",
          "resolved": "https://registry.npmjs.org/isarray/-/isarray-1.0.0.tgz"
        }
      }
    },
    "buffer-xor": {
      "version": "1.0.3",
      "from": "buffer-xor@>=1.0.2 <2.0.0",
      "resolved": "https://registry.npmjs.org/buffer-xor/-/buffer-xor-1.0.3.tgz"
    },
    "builtin-modules": {
      "version": "1.1.1",
      "from": "builtin-modules@>=1.0.0 <2.0.0",
      "resolved": "https://registry.npmjs.org/builtin-modules/-/builtin-modules-1.1.1.tgz"
    },
    "builtin-status-codes": {
      "version": "3.0.0",
      "from": "builtin-status-codes@>=3.0.0 <4.0.0",
      "resolved": "https://registry.npmjs.org/builtin-status-codes/-/builtin-status-codes-3.0.0.tgz"
    },
    "builtins": {
      "version": "1.0.3",
      "from": "builtins@>=1.0.3 <1.1.0",
      "resolved": "https://registry.npmjs.org/builtins/-/builtins-1.0.3.tgz"
    },
    "bytes": {
      "version": "2.4.0",
      "from": "bytes@2.4.0",
      "resolved": "https://registry.npmjs.org/bytes/-/bytes-2.4.0.tgz"
    },
    "cache-swap": {
      "version": "0.3.0",
      "from": "cache-swap@>=0.3.0 <0.4.0",
      "resolved": "https://registry.npmjs.org/cache-swap/-/cache-swap-0.3.0.tgz"
    },
    "callsite": {
      "version": "1.0.0",
      "from": "callsite@1.0.0",
      "resolved": "https://registry.npmjs.org/callsite/-/callsite-1.0.0.tgz"
    },
    "camelcase": {
      "version": "2.1.1",
      "from": "camelcase@>=2.0.1 <3.0.0",
      "resolved": "https://registry.npmjs.org/camelcase/-/camelcase-2.1.1.tgz"
    },
    "camelcase-keys": {
      "version": "2.1.0",
      "from": "camelcase-keys@>=2.0.0 <3.0.0",
      "resolved": "https://registry.npmjs.org/camelcase-keys/-/camelcase-keys-2.1.0.tgz"
    },
    "caniuse-db": {
      "version": "1.0.30000721",
      "from": "caniuse-db@>=1.0.30000488 <2.0.0",
      "resolved": "https://registry.npmjs.org/caniuse-db/-/caniuse-db-1.0.30000721.tgz"
    },
    "caseless": {
      "version": "0.12.0",
      "from": "caseless@>=0.12.0 <0.13.0",
      "resolved": "https://registry.npmjs.org/caseless/-/caseless-0.12.0.tgz"
    },
    "center-align": {
      "version": "0.1.3",
      "from": "center-align@>=0.1.1 <0.2.0",
      "resolved": "https://registry.npmjs.org/center-align/-/center-align-0.1.3.tgz"
    },
    "chai": {
      "version": "3.5.0",
      "from": "chai@>=3.5.0 <3.6.0",
      "resolved": "https://registry.npmjs.org/chai/-/chai-3.5.0.tgz"
    },
    "chalk": {
      "version": "1.1.3",
      "from": "chalk@>=1.0.0 <2.0.0",
      "resolved": "https://registry.npmjs.org/chalk/-/chalk-1.1.3.tgz"
    },
    "charenc": {
      "version": "0.0.2",
      "from": "charenc@>=0.0.1 <0.1.0",
      "resolved": "https://registry.npmjs.org/charenc/-/charenc-0.0.2.tgz"
    },
    "chokidar": {
      "version": "1.7.0",
      "from": "chokidar@>=1.4.1 <2.0.0",
      "resolved": "https://registry.npmjs.org/chokidar/-/chokidar-1.7.0.tgz"
    },
    "cipher-base": {
      "version": "1.0.4",
      "from": "cipher-base@>=1.0.0 <2.0.0",
      "resolved": "https://registry.npmjs.org/cipher-base/-/cipher-base-1.0.4.tgz"
    },
    "clean-css": {
      "version": "4.1.7",
      "from": "clean-css@>=4.0.9 <5.0.0",
      "resolved": "https://registry.npmjs.org/clean-css/-/clean-css-4.1.7.tgz",
      "dependencies": {
        "source-map": {
          "version": "0.5.7",
          "from": "source-map@>=0.5.0 <0.6.0",
          "resolved": "https://registry.npmjs.org/source-map/-/source-map-0.5.7.tgz"
        }
      }
    },
    "cli-cursor": {
      "version": "1.0.2",
      "from": "cli-cursor@>=1.0.1 <2.0.0",
      "resolved": "https://registry.npmjs.org/cli-cursor/-/cli-cursor-1.0.2.tgz"
    },
    "cli-width": {
      "version": "2.2.0",
      "from": "cli-width@>=2.0.0 <3.0.0",
      "resolved": "https://registry.npmjs.org/cli-width/-/cli-width-2.2.0.tgz"
    },
    "cliui": {
      "version": "3.2.0",
      "from": "cliui@>=3.2.0 <4.0.0",
      "resolved": "https://registry.npmjs.org/cliui/-/cliui-3.2.0.tgz"
    },
    "clone": {
      "version": "1.0.2",
      "from": "clone@>=1.0.0 <2.0.0",
      "resolved": "https://registry.npmjs.org/clone/-/clone-1.0.2.tgz"
    },
    "clone-stats": {
      "version": "0.0.1",
      "from": "clone-stats@>=0.0.1 <0.0.2",
      "resolved": "https://registry.npmjs.org/clone-stats/-/clone-stats-0.0.1.tgz"
    },
    "co": {
      "version": "4.6.0",
      "from": "co@>=4.6.0 <5.0.0",
      "resolved": "https://registry.npmjs.org/co/-/co-4.6.0.tgz"
    },
    "code-point-at": {
      "version": "1.1.0",
      "from": "code-point-at@>=1.0.0 <2.0.0",
      "resolved": "https://registry.npmjs.org/code-point-at/-/code-point-at-1.1.0.tgz"
    },
    "color-convert": {
      "version": "1.9.0",
      "from": "color-convert@>=1.9.0 <2.0.0",
      "resolved": "https://registry.npmjs.org/color-convert/-/color-convert-1.9.0.tgz"
    },
    "color-name": {
      "version": "1.1.3",
      "from": "color-name@>=1.1.1 <2.0.0",
      "resolved": "https://registry.npmjs.org/color-name/-/color-name-1.1.3.tgz"
    },
    "colors": {
      "version": "1.1.2",
      "from": "colors@>=1.1.2 <1.2.0",
      "resolved": "https://registry.npmjs.org/colors/-/colors-1.1.2.tgz"
    },
    "combined-stream": {
      "version": "1.0.5",
      "from": "combined-stream@>=1.0.5 <1.1.0",
      "resolved": "https://registry.npmjs.org/combined-stream/-/combined-stream-1.0.5.tgz"
    },
    "commander": {
      "version": "2.9.0",
      "from": "commander@2.9.0",
      "resolved": "https://registry.npmjs.org/commander/-/commander-2.9.0.tgz"
    },
    "component-bind": {
      "version": "1.0.0",
      "from": "component-bind@1.0.0",
      "resolved": "https://registry.npmjs.org/component-bind/-/component-bind-1.0.0.tgz"
    },
    "component-emitter": {
      "version": "1.1.2",
      "from": "component-emitter@1.1.2",
      "resolved": "https://registry.npmjs.org/component-emitter/-/component-emitter-1.1.2.tgz"
    },
    "component-inherit": {
      "version": "0.0.3",
      "from": "component-inherit@0.0.3",
      "resolved": "https://registry.npmjs.org/component-inherit/-/component-inherit-0.0.3.tgz"
    },
    "compressible": {
      "version": "2.0.11",
      "from": "compressible@>=2.0.5 <2.1.0",
      "resolved": "https://registry.npmjs.org/compressible/-/compressible-2.0.11.tgz"
    },
    "compression": {
      "version": "1.5.2",
      "from": "compression@>=1.5.2 <1.6.0",
      "resolved": "https://registry.npmjs.org/compression/-/compression-1.5.2.tgz",
      "dependencies": {
        "accepts": {
          "version": "1.2.13",
          "from": "accepts@>=1.2.12 <1.3.0",
          "resolved": "https://registry.npmjs.org/accepts/-/accepts-1.2.13.tgz"
        },
        "bytes": {
          "version": "2.1.0",
          "from": "bytes@2.1.0",
          "resolved": "https://registry.npmjs.org/bytes/-/bytes-2.1.0.tgz"
        },
        "debug": {
          "version": "2.2.0",
          "from": "debug@>=2.2.0 <2.3.0",
          "resolved": "https://registry.npmjs.org/debug/-/debug-2.2.0.tgz"
        },
        "ms": {
          "version": "0.7.1",
          "from": "ms@0.7.1",
          "resolved": "https://registry.npmjs.org/ms/-/ms-0.7.1.tgz"
        },
        "negotiator": {
          "version": "0.5.3",
          "from": "negotiator@0.5.3",
          "resolved": "https://registry.npmjs.org/negotiator/-/negotiator-0.5.3.tgz"
        },
        "vary": {
          "version": "1.0.1",
          "from": "vary@>=1.0.1 <1.1.0",
          "resolved": "https://registry.npmjs.org/vary/-/vary-1.0.1.tgz"
        }
      }
    },
    "concat-map": {
      "version": "0.0.1",
      "from": "concat-map@0.0.1",
      "resolved": "https://registry.npmjs.org/concat-map/-/concat-map-0.0.1.tgz"
    },
    "concat-stream": {
      "version": "1.6.0",
      "from": "concat-stream@1.6.0",
      "resolved": "https://registry.npmjs.org/concat-stream/-/concat-stream-1.6.0.tgz",
      "dependencies": {
        "isarray": {
          "version": "1.0.0",
          "from": "isarray@>=1.0.0 <1.1.0",
          "resolved": "https://registry.npmjs.org/isarray/-/isarray-1.0.0.tgz"
        },
        "readable-stream": {
          "version": "2.3.3",
          "from": "readable-stream@>=2.2.2 <3.0.0",
          "resolved": "https://registry.npmjs.org/readable-stream/-/readable-stream-2.3.3.tgz"
        },
        "string_decoder": {
          "version": "1.0.3",
          "from": "string_decoder@>=1.0.3 <1.1.0",
          "resolved": "https://registry.npmjs.org/string_decoder/-/string_decoder-1.0.3.tgz"
        }
      }
    },
    "connect": {
      "version": "3.6.3",
      "from": "connect@>=3.3.5 <4.0.0",
      "resolved": "https://registry.npmjs.org/connect/-/connect-3.6.3.tgz",
      "dependencies": {
        "debug": {
          "version": "2.6.8",
          "from": "debug@2.6.8",
          "resolved": "https://registry.npmjs.org/debug/-/debug-2.6.8.tgz"
        },
        "ms": {
          "version": "2.0.0",
          "from": "ms@2.0.0",
          "resolved": "https://registry.npmjs.org/ms/-/ms-2.0.0.tgz"
        }
      }
    },
    "connect-livereload": {
      "version": "0.5.4",
      "from": "connect-livereload@>=0.5.4 <0.6.0",
      "resolved": "https://registry.npmjs.org/connect-livereload/-/connect-livereload-0.5.4.tgz"
    },
    "connect-timeout": {
      "version": "1.6.2",
      "from": "connect-timeout@>=1.6.2 <1.7.0",
      "resolved": "https://registry.npmjs.org/connect-timeout/-/connect-timeout-1.6.2.tgz",
      "dependencies": {
        "debug": {
          "version": "2.2.0",
          "from": "debug@>=2.2.0 <2.3.0",
          "resolved": "https://registry.npmjs.org/debug/-/debug-2.2.0.tgz"
        },
        "http-errors": {
          "version": "1.3.1",
          "from": "http-errors@>=1.3.1 <1.4.0",
          "resolved": "https://registry.npmjs.org/http-errors/-/http-errors-1.3.1.tgz"
        },
        "ms": {
          "version": "0.7.1",
          "from": "ms@0.7.1",
          "resolved": "https://registry.npmjs.org/ms/-/ms-0.7.1.tgz"
        }
      }
    },
    "console-browserify": {
      "version": "1.1.0",
      "from": "console-browserify@>=1.1.0 <2.0.0",
      "resolved": "https://registry.npmjs.org/console-browserify/-/console-browserify-1.1.0.tgz"
    },
    "console-control-strings": {
      "version": "1.1.0",
      "from": "console-control-strings@>=1.1.0 <1.2.0",
      "resolved": "https://registry.npmjs.org/console-control-strings/-/console-control-strings-1.1.0.tgz"
    },
    "constants-browserify": {
      "version": "1.0.0",
      "from": "constants-browserify@>=1.0.0 <2.0.0",
      "resolved": "https://registry.npmjs.org/constants-browserify/-/constants-browserify-1.0.0.tgz"
    },
    "content-disposition": {
      "version": "0.5.2",
      "from": "content-disposition@0.5.2",
      "resolved": "https://registry.npmjs.org/content-disposition/-/content-disposition-0.5.2.tgz"
    },
    "content-type": {
      "version": "1.0.2",
      "from": "content-type@>=1.0.2 <1.1.0",
      "resolved": "https://registry.npmjs.org/content-type/-/content-type-1.0.2.tgz"
    },
    "convert-source-map": {
      "version": "1.5.0",
      "from": "convert-source-map@>=1.1.1 <2.0.0",
      "resolved": "https://registry.npmjs.org/convert-source-map/-/convert-source-map-1.5.0.tgz"
    },
    "cookie": {
      "version": "0.3.1",
      "from": "cookie@0.3.1",
      "resolved": "https://registry.npmjs.org/cookie/-/cookie-0.3.1.tgz"
    },
    "cookie-parser": {
      "version": "1.3.5",
      "from": "cookie-parser@>=1.3.5 <1.4.0",
      "resolved": "https://registry.npmjs.org/cookie-parser/-/cookie-parser-1.3.5.tgz",
      "dependencies": {
        "cookie": {
          "version": "0.1.3",
          "from": "cookie@0.1.3",
          "resolved": "https://registry.npmjs.org/cookie/-/cookie-0.1.3.tgz"
        }
      }
    },
    "cookie-signature": {
      "version": "1.0.6",
      "from": "cookie-signature@1.0.6",
      "resolved": "https://registry.npmjs.org/cookie-signature/-/cookie-signature-1.0.6.tgz"
    },
    "core-js": {
      "version": "2.5.0",
      "from": "core-js@>=2.1.0 <3.0.0",
      "resolved": "https://registry.npmjs.org/core-js/-/core-js-2.5.0.tgz"
    },
    "core-util-is": {
      "version": "1.0.2",
      "from": "core-util-is@>=1.0.0 <1.1.0",
      "resolved": "https://registry.npmjs.org/core-util-is/-/core-util-is-1.0.2.tgz"
    },
    "cosmiconfig": {
      "version": "2.2.2",
      "from": "cosmiconfig@>=2.1.0 <3.0.0",
      "resolved": "https://registry.npmjs.org/cosmiconfig/-/cosmiconfig-2.2.2.tgz"
    },
    "crc": {
      "version": "3.3.0",
      "from": "crc@3.3.0",
      "resolved": "https://registry.npmjs.org/crc/-/crc-3.3.0.tgz"
    },
    "create-ecdh": {
      "version": "4.0.0",
      "from": "create-ecdh@>=4.0.0 <5.0.0",
      "resolved": "https://registry.npmjs.org/create-ecdh/-/create-ecdh-4.0.0.tgz"
    },
    "create-hash": {
      "version": "1.1.3",
      "from": "create-hash@>=1.1.0 <2.0.0",
      "resolved": "https://registry.npmjs.org/create-hash/-/create-hash-1.1.3.tgz"
    },
    "create-hmac": {
      "version": "1.1.6",
      "from": "create-hmac@>=1.1.0 <2.0.0",
      "resolved": "https://registry.npmjs.org/create-hmac/-/create-hmac-1.1.6.tgz"
    },
    "cross-spawn": {
      "version": "5.1.0",
      "from": "cross-spawn@>=5.0.1 <6.0.0",
      "resolved": "https://registry.npmjs.org/cross-spawn/-/cross-spawn-5.1.0.tgz",
      "dependencies": {
        "lru-cache": {
          "version": "4.1.1",
          "from": "lru-cache@>=4.0.1 <5.0.0",
          "resolved": "https://registry.npmjs.org/lru-cache/-/lru-cache-4.1.1.tgz"
        }
      }
    },
    "crypt": {
      "version": "0.0.2",
      "from": "crypt@>=0.0.1 <0.1.0",
      "resolved": "https://registry.npmjs.org/crypt/-/crypt-0.0.2.tgz"
    },
    "cryptiles": {
      "version": "2.0.5",
      "from": "cryptiles@>=2.0.0 <3.0.0",
      "resolved": "https://registry.npmjs.org/cryptiles/-/cryptiles-2.0.5.tgz"
    },
    "crypto-browserify": {
      "version": "3.11.1",
      "from": "crypto-browserify@>=3.11.0 <4.0.0",
      "resolved": "https://registry.npmjs.org/crypto-browserify/-/crypto-browserify-3.11.1.tgz"
    },
    "csrf": {
      "version": "3.0.6",
      "from": "csrf@>=3.0.0 <3.1.0",
      "resolved": "https://registry.npmjs.org/csrf/-/csrf-3.0.6.tgz"
    },
    "css-modules-loader-core": {
      "version": "1.1.0",
      "from": "css-modules-loader-core@>=1.0.1 <2.0.0",
      "resolved": "https://registry.npmjs.org/css-modules-loader-core/-/css-modules-loader-core-1.1.0.tgz",
      "dependencies": {
        "postcss": {
          "version": "6.0.1",
          "from": "postcss@6.0.1",
          "resolved": "https://registry.npmjs.org/postcss/-/postcss-6.0.1.tgz"
        },
        "source-map": {
          "version": "0.5.7",
          "from": "source-map@>=0.5.6 <0.6.0",
          "resolved": "https://registry.npmjs.org/source-map/-/source-map-0.5.7.tgz"
        },
        "supports-color": {
          "version": "3.2.3",
          "from": "supports-color@>=3.2.3 <4.0.0",
          "resolved": "https://registry.npmjs.org/supports-color/-/supports-color-3.2.3.tgz"
        }
      }
    },
    "css-selector-tokenizer": {
      "version": "0.7.0",
      "from": "css-selector-tokenizer@>=0.7.0 <0.8.0",
      "resolved": "https://registry.npmjs.org/css-selector-tokenizer/-/css-selector-tokenizer-0.7.0.tgz"
    },
    "cssesc": {
      "version": "0.1.0",
      "from": "cssesc@>=0.1.0 <0.2.0",
      "resolved": "https://registry.npmjs.org/cssesc/-/cssesc-0.1.0.tgz"
    },
    "csurf": {
      "version": "1.8.3",
      "from": "csurf@>=1.8.3 <1.9.0",
      "resolved": "https://registry.npmjs.org/csurf/-/csurf-1.8.3.tgz",
      "dependencies": {
        "cookie": {
          "version": "0.1.3",
          "from": "cookie@0.1.3",
          "resolved": "https://registry.npmjs.org/cookie/-/cookie-0.1.3.tgz"
        },
        "http-errors": {
          "version": "1.3.1",
          "from": "http-errors@>=1.3.1 <1.4.0",
          "resolved": "https://registry.npmjs.org/http-errors/-/http-errors-1.3.1.tgz"
        }
      }
    },
    "currently-unhandled": {
      "version": "0.4.1",
      "from": "currently-unhandled@>=0.4.1 <0.5.0",
      "resolved": "https://registry.npmjs.org/currently-unhandled/-/currently-unhandled-0.4.1.tgz"
    },
    "custom-event": {
      "version": "1.0.1",
      "from": "custom-event@>=1.0.0 <1.1.0",
      "resolved": "https://registry.npmjs.org/custom-event/-/custom-event-1.0.1.tgz"
    },
    "d": {
      "version": "1.0.0",
      "from": "d@>=1.0.0 <2.0.0",
      "resolved": "https://registry.npmjs.org/d/-/d-1.0.0.tgz"
    },
    "dashdash": {
      "version": "1.14.1",
      "from": "dashdash@>=1.12.0 <2.0.0",
      "resolved": "https://registry.npmjs.org/dashdash/-/dashdash-1.14.1.tgz",
      "dependencies": {
        "assert-plus": {
          "version": "1.0.0",
          "from": "assert-plus@>=1.0.0 <2.0.0",
          "resolved": "https://registry.npmjs.org/assert-plus/-/assert-plus-1.0.0.tgz"
        }
      }
    },
    "date-now": {
      "version": "0.1.4",
      "from": "date-now@>=0.1.4 <0.2.0",
      "resolved": "https://registry.npmjs.org/date-now/-/date-now-0.1.4.tgz"
    },
    "dateformat": {
      "version": "2.0.0",
      "from": "dateformat@>=2.0.0 <3.0.0",
      "resolved": "https://registry.npmjs.org/dateformat/-/dateformat-2.0.0.tgz"
    },
    "deasync": {
      "version": "0.1.10",
      "from": "deasync@>=0.1.7 <0.2.0",
      "resolved": "https://registry.npmjs.org/deasync/-/deasync-0.1.10.tgz"
    },
    "debug": {
      "version": "2.6.0",
      "from": "debug@2.6.0",
      "resolved": "https://registry.npmjs.org/debug/-/debug-2.6.0.tgz"
    },
    "debuglog": {
      "version": "1.0.1",
      "from": "debuglog@>=1.0.1 <2.0.0",
      "resolved": "https://registry.npmjs.org/debuglog/-/debuglog-1.0.1.tgz"
    },
    "decamelize": {
      "version": "1.2.0",
      "from": "decamelize@>=1.1.1 <2.0.0",
      "resolved": "https://registry.npmjs.org/decamelize/-/decamelize-1.2.0.tgz"
    },
    "decomment": {
      "version": "0.8.8",
      "from": "decomment@>=0.8.2 <0.9.0",
      "resolved": "https://registry.npmjs.org/decomment/-/decomment-0.8.8.tgz"
    },
    "deep-eql": {
      "version": "0.1.3",
      "from": "deep-eql@>=0.1.3 <0.2.0",
      "resolved": "https://registry.npmjs.org/deep-eql/-/deep-eql-0.1.3.tgz",
      "dependencies": {
        "type-detect": {
          "version": "0.1.1",
          "from": "type-detect@0.1.1",
          "resolved": "https://registry.npmjs.org/type-detect/-/type-detect-0.1.1.tgz"
        }
      }
    },
    "deep-is": {
      "version": "0.1.3",
      "from": "deep-is@>=0.1.3 <0.2.0",
      "resolved": "https://registry.npmjs.org/deep-is/-/deep-is-0.1.3.tgz"
    },
    "defaults": {
      "version": "1.0.3",
      "from": "defaults@>=1.0.0 <2.0.0",
      "resolved": "https://registry.npmjs.org/defaults/-/defaults-1.0.3.tgz"
    },
    "del": {
      "version": "2.2.2",
      "from": "del@>=2.2.2 <3.0.0",
      "resolved": "https://registry.npmjs.org/del/-/del-2.2.2.tgz"
    },
    "delayed-stream": {
      "version": "1.0.0",
      "from": "delayed-stream@>=1.0.0 <1.1.0",
      "resolved": "https://registry.npmjs.org/delayed-stream/-/delayed-stream-1.0.0.tgz"
    },
    "delegates": {
      "version": "1.0.0",
      "from": "delegates@>=1.0.0 <2.0.0",
      "resolved": "https://registry.npmjs.org/delegates/-/delegates-1.0.0.tgz"
    },
    "depd": {
      "version": "1.1.1",
      "from": "depd@>=1.1.0 <1.2.0",
      "resolved": "https://registry.npmjs.org/depd/-/depd-1.1.1.tgz"
    },
    "deprecated": {
      "version": "0.0.1",
      "from": "deprecated@>=0.0.1 <0.0.2",
      "resolved": "https://registry.npmjs.org/deprecated/-/deprecated-0.0.1.tgz"
    },
    "des.js": {
      "version": "1.0.0",
      "from": "des.js@>=1.0.0 <2.0.0",
      "resolved": "https://registry.npmjs.org/des.js/-/des.js-1.0.0.tgz"
    },
    "destroy": {
      "version": "1.0.4",
      "from": "destroy@>=1.0.4 <1.1.0",
      "resolved": "https://registry.npmjs.org/destroy/-/destroy-1.0.4.tgz"
    },
    "detect-file": {
      "version": "0.1.0",
      "from": "detect-file@>=0.1.0 <0.2.0",
      "resolved": "https://registry.npmjs.org/detect-file/-/detect-file-0.1.0.tgz"
    },
    "dezalgo": {
      "version": "1.0.3",
      "from": "dezalgo@>=1.0.0 <2.0.0",
      "resolved": "https://registry.npmjs.org/dezalgo/-/dezalgo-1.0.3.tgz"
    },
    "di": {
      "version": "0.0.1",
      "from": "di@>=0.0.1 <0.0.2",
      "resolved": "https://registry.npmjs.org/di/-/di-0.0.1.tgz"
    },
    "diff": {
      "version": "3.2.0",
      "from": "diff@3.2.0",
      "resolved": "https://registry.npmjs.org/diff/-/diff-3.2.0.tgz"
    },
    "diffie-hellman": {
      "version": "5.0.2",
      "from": "diffie-hellman@>=5.0.0 <6.0.0",
      "resolved": "https://registry.npmjs.org/diffie-hellman/-/diffie-hellman-5.0.2.tgz"
    },
    "dom-serialize": {
      "version": "2.2.1",
      "from": "dom-serialize@>=2.2.0 <3.0.0",
      "resolved": "https://registry.npmjs.org/dom-serialize/-/dom-serialize-2.2.1.tgz"
    },
    "domain-browser": {
      "version": "1.1.7",
      "from": "domain-browser@>=1.1.1 <2.0.0",
      "resolved": "https://registry.npmjs.org/domain-browser/-/domain-browser-1.1.7.tgz"
    },
    "duplexer": {
      "version": "0.1.1",
      "from": "duplexer@>=0.1.1 <0.2.0",
      "resolved": "https://registry.npmjs.org/duplexer/-/duplexer-0.1.1.tgz"
    },
    "duplexer2": {
      "version": "0.0.2",
      "from": "duplexer2@0.0.2",
      "resolved": "https://registry.npmjs.org/duplexer2/-/duplexer2-0.0.2.tgz"
    },
    "duplexify": {
      "version": "3.5.1",
      "from": "duplexify@>=3.5.0 <4.0.0",
      "resolved": "https://registry.npmjs.org/duplexify/-/duplexify-3.5.1.tgz",
      "dependencies": {
        "isarray": {
          "version": "1.0.0",
          "from": "isarray@>=1.0.0 <1.1.0",
          "resolved": "https://registry.npmjs.org/isarray/-/isarray-1.0.0.tgz"
        },
        "readable-stream": {
          "version": "2.3.3",
          "from": "readable-stream@>=2.0.0 <3.0.0",
          "resolved": "https://registry.npmjs.org/readable-stream/-/readable-stream-2.3.3.tgz"
        },
        "string_decoder": {
          "version": "1.0.3",
          "from": "string_decoder@>=1.0.3 <1.1.0",
          "resolved": "https://registry.npmjs.org/string_decoder/-/string_decoder-1.0.3.tgz"
        }
      }
    },
    "ecc-jsbn": {
      "version": "0.1.1",
      "from": "ecc-jsbn@>=0.1.1 <0.2.0",
      "resolved": "https://registry.npmjs.org/ecc-jsbn/-/ecc-jsbn-0.1.1.tgz",
      "optional": true
    },
    "ee-first": {
      "version": "1.1.1",
      "from": "ee-first@1.1.1",
      "resolved": "https://registry.npmjs.org/ee-first/-/ee-first-1.1.1.tgz"
    },
    "elliptic": {
      "version": "6.4.0",
      "from": "elliptic@>=6.0.0 <7.0.0",
      "resolved": "https://registry.npmjs.org/elliptic/-/elliptic-6.4.0.tgz"
    },
    "emojis-list": {
      "version": "2.1.0",
      "from": "emojis-list@>=2.0.0 <3.0.0",
      "resolved": "https://registry.npmjs.org/emojis-list/-/emojis-list-2.1.0.tgz"
    },
    "encodeurl": {
      "version": "1.0.1",
      "from": "encodeurl@>=1.0.1 <1.1.0",
      "resolved": "https://registry.npmjs.org/encodeurl/-/encodeurl-1.0.1.tgz"
    },
    "end-of-stream": {
      "version": "1.1.0",
      "from": "end-of-stream@>=1.1.0 <1.2.0",
      "resolved": "https://registry.npmjs.org/end-of-stream/-/end-of-stream-1.1.0.tgz",
      "dependencies": {
        "once": {
          "version": "1.3.3",
          "from": "once@>=1.3.0 <1.4.0",
          "resolved": "https://registry.npmjs.org/once/-/once-1.3.3.tgz"
        }
      }
    },
    "engine.io": {
      "version": "1.8.4",
      "from": "engine.io@>=1.8.4 <1.9.0",
      "resolved": "https://registry.npmjs.org/engine.io/-/engine.io-1.8.4.tgz",
      "dependencies": {
        "debug": {
          "version": "2.3.3",
          "from": "debug@2.3.3",
          "resolved": "https://registry.npmjs.org/debug/-/debug-2.3.3.tgz"
        }
      }
    },
    "engine.io-client": {
      "version": "1.8.4",
      "from": "engine.io-client@>=1.8.4 <1.9.0",
      "resolved": "https://registry.npmjs.org/engine.io-client/-/engine.io-client-1.8.4.tgz",
      "dependencies": {
        "component-emitter": {
          "version": "1.2.1",
          "from": "component-emitter@1.2.1",
          "resolved": "https://registry.npmjs.org/component-emitter/-/component-emitter-1.2.1.tgz"
        },
        "debug": {
          "version": "2.3.3",
          "from": "debug@2.3.3",
          "resolved": "https://registry.npmjs.org/debug/-/debug-2.3.3.tgz"
        },
        "ws": {
          "version": "1.1.2",
          "from": "ws@1.1.2",
          "resolved": "https://registry.npmjs.org/ws/-/ws-1.1.2.tgz"
        }
      }
    },
    "engine.io-parser": {
      "version": "1.3.2",
      "from": "engine.io-parser@1.3.2",
      "resolved": "https://registry.npmjs.org/engine.io-parser/-/engine.io-parser-1.3.2.tgz"
    },
    "enhanced-resolve": {
      "version": "3.4.1",
      "from": "enhanced-resolve@>=3.4.0 <4.0.0",
      "resolved": "https://registry.npmjs.org/enhanced-resolve/-/enhanced-resolve-3.4.1.tgz"
    },
    "ent": {
      "version": "2.2.0",
      "from": "ent@>=2.2.0 <2.3.0",
      "resolved": "https://registry.npmjs.org/ent/-/ent-2.2.0.tgz"
    },
    "errno": {
      "version": "0.1.4",
      "from": "errno@>=0.1.3 <0.2.0",
      "resolved": "https://registry.npmjs.org/errno/-/errno-0.1.4.tgz"
    },
    "error-ex": {
      "version": "1.3.1",
      "from": "error-ex@>=1.2.0 <2.0.0",
      "resolved": "https://registry.npmjs.org/error-ex/-/error-ex-1.3.1.tgz"
    },
    "errorhandler": {
      "version": "1.4.3",
      "from": "errorhandler@>=1.4.2 <1.5.0",
      "resolved": "https://registry.npmjs.org/errorhandler/-/errorhandler-1.4.3.tgz"
    },
    "es5-ext": {
      "version": "0.10.30",
      "from": "es5-ext@>=0.10.14 <0.11.0",
      "resolved": "https://registry.npmjs.org/es5-ext/-/es5-ext-0.10.30.tgz"
    },
    "es6-iterator": {
      "version": "2.0.1",
      "from": "es6-iterator@>=2.0.1 <2.1.0",
      "resolved": "https://registry.npmjs.org/es6-iterator/-/es6-iterator-2.0.1.tgz"
    },
    "es6-map": {
      "version": "0.1.5",
      "from": "es6-map@>=0.1.3 <0.2.0",
      "resolved": "https://registry.npmjs.org/es6-map/-/es6-map-0.1.5.tgz"
    },
    "es6-promise": {
      "version": "4.0.5",
      "from": "es6-promise@>=4.0.3 <4.1.0",
      "resolved": "https://registry.npmjs.org/es6-promise/-/es6-promise-4.0.5.tgz"
    },
    "es6-set": {
      "version": "0.1.5",
      "from": "es6-set@>=0.1.5 <0.2.0",
      "resolved": "https://registry.npmjs.org/es6-set/-/es6-set-0.1.5.tgz"
    },
    "es6-symbol": {
      "version": "3.1.1",
      "from": "es6-symbol@>=3.1.1 <3.2.0",
      "resolved": "https://registry.npmjs.org/es6-symbol/-/es6-symbol-3.1.1.tgz"
    },
    "es6-weak-map": {
      "version": "2.0.2",
      "from": "es6-weak-map@>=2.0.1 <3.0.0",
      "resolved": "https://registry.npmjs.org/es6-weak-map/-/es6-weak-map-2.0.2.tgz"
    },
    "escape-html": {
      "version": "1.0.3",
      "from": "escape-html@>=1.0.3 <1.1.0",
      "resolved": "https://registry.npmjs.org/escape-html/-/escape-html-1.0.3.tgz"
    },
    "escape-string-regexp": {
      "version": "1.0.5",
      "from": "escape-string-regexp@>=1.0.2 <2.0.0",
      "resolved": "https://registry.npmjs.org/escape-string-regexp/-/escape-string-regexp-1.0.5.tgz"
    },
    "escodegen": {
      "version": "1.8.1",
      "from": "escodegen@>=1.8.0 <1.9.0",
      "resolved": "https://registry.npmjs.org/escodegen/-/escodegen-1.8.1.tgz",
      "dependencies": {
        "esprima": {
          "version": "2.7.3",
          "from": "esprima@>=2.7.1 <3.0.0",
          "resolved": "https://registry.npmjs.org/esprima/-/esprima-2.7.3.tgz"
        }
      }
    },
    "escope": {
      "version": "3.6.0",
      "from": "escope@>=3.6.0 <4.0.0",
      "resolved": "https://registry.npmjs.org/escope/-/escope-3.6.0.tgz",
      "dependencies": {
        "estraverse": {
          "version": "4.2.0",
          "from": "estraverse@>=4.1.1 <5.0.0",
          "resolved": "https://registry.npmjs.org/estraverse/-/estraverse-4.2.0.tgz"
        }
      }
    },
    "esprima": {
      "version": "4.0.0",
      "from": "esprima@>=4.0.0 <5.0.0",
      "resolved": "https://registry.npmjs.org/esprima/-/esprima-4.0.0.tgz"
    },
    "esrecurse": {
      "version": "4.2.0",
      "from": "esrecurse@>=4.1.0 <5.0.0",
      "resolved": "https://registry.npmjs.org/esrecurse/-/esrecurse-4.2.0.tgz",
      "dependencies": {
        "estraverse": {
          "version": "4.2.0",
          "from": "estraverse@>=4.1.0 <5.0.0",
          "resolved": "https://registry.npmjs.org/estraverse/-/estraverse-4.2.0.tgz"
        }
      }
    },
    "estraverse": {
      "version": "1.9.3",
      "from": "estraverse@>=1.9.1 <2.0.0",
      "resolved": "https://registry.npmjs.org/estraverse/-/estraverse-1.9.3.tgz"
    },
    "esutils": {
      "version": "2.0.2",
      "from": "esutils@>=2.0.2 <3.0.0",
      "resolved": "https://registry.npmjs.org/esutils/-/esutils-2.0.2.tgz"
    },
    "etag": {
      "version": "1.7.0",
      "from": "etag@>=1.7.0 <1.8.0",
      "resolved": "https://registry.npmjs.org/etag/-/etag-1.7.0.tgz"
    },
    "event-emitter": {
      "version": "0.3.5",
      "from": "event-emitter@>=0.3.5 <0.4.0",
      "resolved": "https://registry.npmjs.org/event-emitter/-/event-emitter-0.3.5.tgz"
    },
    "event-stream": {
      "version": "3.0.20",
      "from": "event-stream@>=3.0.20 <3.1.0",
      "resolved": "https://registry.npmjs.org/event-stream/-/event-stream-3.0.20.tgz"
    },
    "eventemitter3": {
      "version": "1.2.0",
      "from": "eventemitter3@>=1.0.0 <2.0.0",
      "resolved": "https://registry.npmjs.org/eventemitter3/-/eventemitter3-1.2.0.tgz"
    },
    "events": {
      "version": "1.1.1",
      "from": "events@>=1.0.0 <2.0.0",
      "resolved": "https://registry.npmjs.org/events/-/events-1.1.1.tgz"
    },
    "evp_bytestokey": {
      "version": "1.0.2",
      "from": "evp_bytestokey@>=1.0.0 <2.0.0",
      "resolved": "https://registry.npmjs.org/evp_bytestokey/-/evp_bytestokey-1.0.2.tgz"
    },
    "execa": {
      "version": "0.7.0",
      "from": "execa@>=0.7.0 <0.8.0",
      "resolved": "https://registry.npmjs.org/execa/-/execa-0.7.0.tgz"
    },
    "exit-hook": {
      "version": "1.1.1",
      "from": "exit-hook@>=1.0.0 <2.0.0",
      "resolved": "https://registry.npmjs.org/exit-hook/-/exit-hook-1.1.1.tgz"
    },
    "expand-braces": {
      "version": "0.1.2",
      "from": "expand-braces@>=0.1.1 <0.2.0",
      "resolved": "https://registry.npmjs.org/expand-braces/-/expand-braces-0.1.2.tgz",
      "dependencies": {
        "array-slice": {
          "version": "0.2.3",
          "from": "array-slice@>=0.2.3 <0.3.0",
          "resolved": "https://registry.npmjs.org/array-slice/-/array-slice-0.2.3.tgz"
        },
        "braces": {
          "version": "0.1.5",
          "from": "braces@>=0.1.2 <0.2.0",
          "resolved": "https://registry.npmjs.org/braces/-/braces-0.1.5.tgz"
        },
        "expand-range": {
          "version": "0.1.1",
          "from": "expand-range@>=0.1.0 <0.2.0",
          "resolved": "https://registry.npmjs.org/expand-range/-/expand-range-0.1.1.tgz"
        },
        "is-number": {
          "version": "0.1.1",
          "from": "is-number@>=0.1.1 <0.2.0",
          "resolved": "https://registry.npmjs.org/is-number/-/is-number-0.1.1.tgz"
        },
        "repeat-string": {
          "version": "0.2.2",
          "from": "repeat-string@>=0.2.2 <0.3.0",
          "resolved": "https://registry.npmjs.org/repeat-string/-/repeat-string-0.2.2.tgz"
        }
      }
    },
    "expand-brackets": {
      "version": "0.1.5",
      "from": "expand-brackets@>=0.1.4 <0.2.0",
      "resolved": "https://registry.npmjs.org/expand-brackets/-/expand-brackets-0.1.5.tgz"
    },
    "expand-range": {
      "version": "1.8.2",
      "from": "expand-range@>=1.8.1 <2.0.0",
      "resolved": "https://registry.npmjs.org/expand-range/-/expand-range-1.8.2.tgz"
    },
    "expand-tilde": {
      "version": "1.2.2",
      "from": "expand-tilde@>=1.2.2 <2.0.0",
      "resolved": "https://registry.npmjs.org/expand-tilde/-/expand-tilde-1.2.2.tgz"
    },
    "express": {
      "version": "4.14.1",
      "from": "express@>=4.14.0 <4.15.0",
      "resolved": "https://registry.npmjs.org/express/-/express-4.14.1.tgz",
      "dependencies": {
        "debug": {
          "version": "2.2.0",
          "from": "debug@>=2.2.0 <2.3.0",
          "resolved": "https://registry.npmjs.org/debug/-/debug-2.2.0.tgz"
        },
        "finalhandler": {
          "version": "0.5.1",
          "from": "finalhandler@0.5.1",
          "resolved": "https://registry.npmjs.org/finalhandler/-/finalhandler-0.5.1.tgz"
        },
        "ms": {
          "version": "0.7.1",
          "from": "ms@0.7.1",
          "resolved": "https://registry.npmjs.org/ms/-/ms-0.7.1.tgz"
        },
        "qs": {
          "version": "6.2.0",
          "from": "qs@6.2.0",
          "resolved": "https://registry.npmjs.org/qs/-/qs-6.2.0.tgz"
        }
      }
    },
    "express-session": {
      "version": "1.11.3",
      "from": "express-session@>=1.11.3 <1.12.0",
      "resolved": "https://registry.npmjs.org/express-session/-/express-session-1.11.3.tgz",
      "dependencies": {
        "cookie": {
          "version": "0.1.3",
          "from": "cookie@0.1.3",
          "resolved": "https://registry.npmjs.org/cookie/-/cookie-0.1.3.tgz"
        },
        "debug": {
          "version": "2.2.0",
          "from": "debug@>=2.2.0 <2.3.0",
          "resolved": "https://registry.npmjs.org/debug/-/debug-2.2.0.tgz"
        },
        "depd": {
          "version": "1.0.1",
          "from": "depd@>=1.0.1 <1.1.0",
          "resolved": "https://registry.npmjs.org/depd/-/depd-1.0.1.tgz"
        },
        "ms": {
          "version": "0.7.1",
          "from": "ms@0.7.1",
          "resolved": "https://registry.npmjs.org/ms/-/ms-0.7.1.tgz"
        },
        "uid-safe": {
          "version": "2.0.0",
          "from": "uid-safe@>=2.0.0 <2.1.0",
          "resolved": "https://registry.npmjs.org/uid-safe/-/uid-safe-2.0.0.tgz"
        }
      }
    },
    "extend": {
      "version": "3.0.1",
      "from": "extend@>=3.0.0 <4.0.0",
      "resolved": "https://registry.npmjs.org/extend/-/extend-3.0.1.tgz"
    },
    "extend-shallow": {
      "version": "2.0.1",
      "from": "extend-shallow@>=2.0.1 <3.0.0",
      "resolved": "https://registry.npmjs.org/extend-shallow/-/extend-shallow-2.0.1.tgz"
    },
    "external-editor": {
      "version": "1.1.1",
      "from": "external-editor@>=1.1.0 <2.0.0",
      "resolved": "https://registry.npmjs.org/external-editor/-/external-editor-1.1.1.tgz",
      "dependencies": {
        "tmp": {
          "version": "0.0.29",
          "from": "tmp@>=0.0.29 <0.0.30",
          "resolved": "https://registry.npmjs.org/tmp/-/tmp-0.0.29.tgz"
        }
      }
    },
    "extglob": {
      "version": "0.3.2",
      "from": "extglob@>=0.3.1 <0.4.0",
      "resolved": "https://registry.npmjs.org/extglob/-/extglob-0.3.2.tgz"
    },
    "extract-zip": {
      "version": "1.6.5",
      "from": "extract-zip@>=1.6.5 <1.7.0",
      "resolved": "https://registry.npmjs.org/extract-zip/-/extract-zip-1.6.5.tgz",
      "dependencies": {
        "debug": {
          "version": "2.2.0",
          "from": "debug@2.2.0",
          "resolved": "https://registry.npmjs.org/debug/-/debug-2.2.0.tgz"
        },
        "minimist": {
          "version": "0.0.8",
          "from": "minimist@0.0.8",
          "resolved": "https://registry.npmjs.org/minimist/-/minimist-0.0.8.tgz"
        },
        "mkdirp": {
          "version": "0.5.0",
          "from": "mkdirp@0.5.0",
          "resolved": "https://registry.npmjs.org/mkdirp/-/mkdirp-0.5.0.tgz"
        },
        "ms": {
          "version": "0.7.1",
          "from": "ms@0.7.1",
          "resolved": "https://registry.npmjs.org/ms/-/ms-0.7.1.tgz"
        }
      }
    },
    "extsprintf": {
      "version": "1.3.0",
      "from": "extsprintf@1.3.0",
      "resolved": "https://registry.npmjs.org/extsprintf/-/extsprintf-1.3.0.tgz"
    },
    "fancy-log": {
      "version": "1.3.0",
      "from": "fancy-log@>=1.1.0 <2.0.0",
      "resolved": "https://registry.npmjs.org/fancy-log/-/fancy-log-1.3.0.tgz"
    },
    "fast-deep-equal": {
      "version": "1.0.0",
      "from": "fast-deep-equal@>=1.0.0 <2.0.0",
      "resolved": "https://registry.npmjs.org/fast-deep-equal/-/fast-deep-equal-1.0.0.tgz"
    },
    "fast-levenshtein": {
      "version": "2.0.6",
      "from": "fast-levenshtein@>=2.0.4 <2.1.0",
      "resolved": "https://registry.npmjs.org/fast-levenshtein/-/fast-levenshtein-2.0.6.tgz"
    },
    "fastparse": {
      "version": "1.1.1",
      "from": "fastparse@>=1.1.1 <2.0.0",
      "resolved": "https://registry.npmjs.org/fastparse/-/fastparse-1.1.1.tgz"
    },
    "faye-websocket": {
      "version": "0.10.0",
      "from": "faye-websocket@>=0.10.0 <0.11.0",
      "resolved": "https://registry.npmjs.org/faye-websocket/-/faye-websocket-0.10.0.tgz"
    },
    "fd-slicer": {
      "version": "1.0.1",
      "from": "fd-slicer@>=1.0.1 <1.1.0",
      "resolved": "https://registry.npmjs.org/fd-slicer/-/fd-slicer-1.0.1.tgz"
    },
    "figures": {
      "version": "1.7.0",
      "from": "figures@>=1.3.5 <2.0.0",
      "resolved": "https://registry.npmjs.org/figures/-/figures-1.7.0.tgz"
    },
    "filename-regex": {
      "version": "2.0.1",
      "from": "filename-regex@>=2.0.0 <3.0.0",
      "resolved": "https://registry.npmjs.org/filename-regex/-/filename-regex-2.0.1.tgz"
    },
    "fileset": {
      "version": "0.2.1",
      "from": "fileset@>=0.2.0 <0.3.0",
      "resolved": "https://registry.npmjs.org/fileset/-/fileset-0.2.1.tgz",
      "dependencies": {
        "glob": {
          "version": "5.0.15",
          "from": "glob@>=5.0.0 <6.0.0",
          "resolved": "https://registry.npmjs.org/glob/-/glob-5.0.15.tgz"
        },
        "minimatch": {
          "version": "2.0.10",
          "from": "minimatch@>=2.0.0 <3.0.0",
          "resolved": "https://registry.npmjs.org/minimatch/-/minimatch-2.0.10.tgz"
        }
      }
    },
    "fill-range": {
      "version": "2.2.3",
      "from": "fill-range@>=2.1.0 <3.0.0",
      "resolved": "https://registry.npmjs.org/fill-range/-/fill-range-2.2.3.tgz"
    },
    "finalhandler": {
      "version": "1.0.4",
      "from": "finalhandler@1.0.4",
      "resolved": "https://registry.npmjs.org/finalhandler/-/finalhandler-1.0.4.tgz",
      "dependencies": {
        "debug": {
          "version": "2.6.8",
          "from": "debug@2.6.8",
          "resolved": "https://registry.npmjs.org/debug/-/debug-2.6.8.tgz"
        },
        "ms": {
          "version": "2.0.0",
          "from": "ms@2.0.0",
          "resolved": "https://registry.npmjs.org/ms/-/ms-2.0.0.tgz"
        }
      }
    },
    "find-index": {
      "version": "0.1.1",
      "from": "find-index@>=0.1.1 <0.2.0",
      "resolved": "https://registry.npmjs.org/find-index/-/find-index-0.1.1.tgz"
    },
    "find-up": {
      "version": "1.1.2",
      "from": "find-up@>=1.0.0 <2.0.0",
      "resolved": "https://registry.npmjs.org/find-up/-/find-up-1.1.2.tgz"
    },
    "findup-sync": {
      "version": "0.4.3",
      "from": "findup-sync@>=0.4.2 <0.5.0",
      "resolved": "https://registry.npmjs.org/findup-sync/-/findup-sync-0.4.3.tgz"
    },
    "fined": {
      "version": "1.1.0",
      "from": "fined@>=1.0.1 <2.0.0",
      "resolved": "https://registry.npmjs.org/fined/-/fined-1.1.0.tgz",
      "dependencies": {
        "expand-tilde": {
          "version": "2.0.2",
          "from": "expand-tilde@>=2.0.2 <3.0.0",
          "resolved": "https://registry.npmjs.org/expand-tilde/-/expand-tilde-2.0.2.tgz"
        }
      }
    },
    "first-chunk-stream": {
      "version": "1.0.0",
      "from": "first-chunk-stream@>=1.0.0 <2.0.0",
      "resolved": "https://registry.npmjs.org/first-chunk-stream/-/first-chunk-stream-1.0.0.tgz"
    },
    "flagged-respawn": {
      "version": "0.3.2",
      "from": "flagged-respawn@>=0.3.2 <0.4.0",
      "resolved": "https://registry.npmjs.org/flagged-respawn/-/flagged-respawn-0.3.2.tgz"
    },
    "for-in": {
      "version": "1.0.2",
      "from": "for-in@>=1.0.1 <2.0.0",
      "resolved": "https://registry.npmjs.org/for-in/-/for-in-1.0.2.tgz"
    },
    "for-own": {
      "version": "0.1.5",
      "from": "for-own@>=0.1.4 <0.2.0",
      "resolved": "https://registry.npmjs.org/for-own/-/for-own-0.1.5.tgz"
    },
    "forever-agent": {
      "version": "0.6.1",
      "from": "forever-agent@>=0.6.1 <0.7.0",
      "resolved": "https://registry.npmjs.org/forever-agent/-/forever-agent-0.6.1.tgz"
    },
    "fork-stream": {
      "version": "0.0.4",
      "from": "fork-stream@>=0.0.4 <0.0.5",
      "resolved": "https://registry.npmjs.org/fork-stream/-/fork-stream-0.0.4.tgz"
    },
    "form-data": {
      "version": "2.1.4",
      "from": "form-data@>=2.1.1 <2.2.0",
      "resolved": "https://registry.npmjs.org/form-data/-/form-data-2.1.4.tgz"
    },
    "formatio": {
      "version": "1.1.1",
      "from": "formatio@1.1.1",
      "resolved": "https://registry.npmjs.org/formatio/-/formatio-1.1.1.tgz"
    },
    "forwarded": {
      "version": "0.1.0",
      "from": "forwarded@>=0.1.0 <0.2.0",
      "resolved": "https://registry.npmjs.org/forwarded/-/forwarded-0.1.0.tgz"
    },
    "fresh": {
      "version": "0.3.0",
      "from": "fresh@0.3.0",
      "resolved": "https://registry.npmjs.org/fresh/-/fresh-0.3.0.tgz"
    },
    "from": {
      "version": "0.1.7",
      "from": "from@>=0.0.0 <1.0.0",
      "resolved": "https://registry.npmjs.org/from/-/from-0.1.7.tgz"
    },
    "fs-exists-sync": {
      "version": "0.1.0",
      "from": "fs-exists-sync@>=0.1.0 <0.2.0",
      "resolved": "https://registry.npmjs.org/fs-exists-sync/-/fs-exists-sync-0.1.0.tgz"
    },
    "fs-extra": {
      "version": "0.26.7",
      "from": "fs-extra@>=0.26.7 <0.27.0",
      "resolved": "https://registry.npmjs.org/fs-extra/-/fs-extra-0.26.7.tgz"
    },
    "fs.realpath": {
      "version": "1.0.0",
      "from": "fs.realpath@>=1.0.0 <2.0.0",
      "resolved": "https://registry.npmjs.org/fs.realpath/-/fs.realpath-1.0.0.tgz"
    },
    "fstream": {
      "version": "1.0.11",
      "from": "fstream@>=1.0.0 <2.0.0",
      "resolved": "https://registry.npmjs.org/fstream/-/fstream-1.0.11.tgz"
    },
    "gauge": {
      "version": "2.7.4",
      "from": "gauge@>=2.7.3 <2.8.0",
      "resolved": "https://registry.npmjs.org/gauge/-/gauge-2.7.4.tgz"
    },
    "gaze": {
      "version": "0.5.2",
      "from": "gaze@>=0.5.1 <0.6.0",
      "resolved": "https://registry.npmjs.org/gaze/-/gaze-0.5.2.tgz"
    },
    "generic-names": {
      "version": "1.0.2",
      "from": "generic-names@>=1.0.2 <2.0.0",
      "resolved": "https://registry.npmjs.org/generic-names/-/generic-names-1.0.2.tgz",
      "dependencies": {
        "loader-utils": {
          "version": "0.2.17",
          "from": "loader-utils@>=0.2.16 <0.3.0",
          "resolved": "https://registry.npmjs.org/loader-utils/-/loader-utils-0.2.17.tgz"
        }
      }
    },
    "get-caller-file": {
      "version": "1.0.2",
      "from": "get-caller-file@>=1.0.1 <2.0.0",
      "resolved": "https://registry.npmjs.org/get-caller-file/-/get-caller-file-1.0.2.tgz"
    },
    "get-stdin": {
      "version": "4.0.1",
      "from": "get-stdin@>=4.0.1 <5.0.0",
      "resolved": "https://registry.npmjs.org/get-stdin/-/get-stdin-4.0.1.tgz"
    },
    "get-stream": {
      "version": "3.0.0",
      "from": "get-stream@>=3.0.0 <4.0.0",
      "resolved": "https://registry.npmjs.org/get-stream/-/get-stream-3.0.0.tgz"
    },
    "getpass": {
      "version": "0.1.7",
      "from": "getpass@>=0.1.1 <0.2.0",
      "resolved": "https://registry.npmjs.org/getpass/-/getpass-0.1.7.tgz",
      "dependencies": {
        "assert-plus": {
          "version": "1.0.0",
          "from": "assert-plus@>=1.0.0 <2.0.0",
          "resolved": "https://registry.npmjs.org/assert-plus/-/assert-plus-1.0.0.tgz"
        }
      }
    },
    "git-repo-info": {
      "version": "1.1.4",
      "from": "git-repo-info@>=1.1.4 <1.2.0",
      "resolved": "https://registry.npmjs.org/git-repo-info/-/git-repo-info-1.1.4.tgz"
    },
    "glob": {
      "version": "7.0.6",
      "from": "glob@>=7.0.5 <7.1.0",
      "resolved": "https://registry.npmjs.org/glob/-/glob-7.0.6.tgz"
    },
    "glob-base": {
      "version": "0.3.0",
      "from": "glob-base@>=0.3.0 <0.4.0",
      "resolved": "https://registry.npmjs.org/glob-base/-/glob-base-0.3.0.tgz"
    },
    "glob-escape": {
      "version": "0.0.2",
      "from": "glob-escape@>=0.0.1 <0.1.0",
      "resolved": "https://registry.npmjs.org/glob-escape/-/glob-escape-0.0.2.tgz"
    },
    "glob-parent": {
      "version": "2.0.0",
      "from": "glob-parent@>=2.0.0 <3.0.0",
      "resolved": "https://registry.npmjs.org/glob-parent/-/glob-parent-2.0.0.tgz"
    },
    "glob-stream": {
      "version": "3.1.18",
      "from": "glob-stream@>=3.1.5 <4.0.0",
      "resolved": "https://registry.npmjs.org/glob-stream/-/glob-stream-3.1.18.tgz",
      "dependencies": {
        "glob": {
          "version": "4.5.3",
          "from": "glob@>=4.3.1 <5.0.0",
          "resolved": "https://registry.npmjs.org/glob/-/glob-4.5.3.tgz"
        },
        "minimatch": {
          "version": "2.0.10",
          "from": "minimatch@>=2.0.1 <3.0.0",
          "resolved": "https://registry.npmjs.org/minimatch/-/minimatch-2.0.10.tgz"
        },
        "readable-stream": {
          "version": "1.0.34",
          "from": "readable-stream@>=1.0.33-1 <1.1.0-0",
          "resolved": "https://registry.npmjs.org/readable-stream/-/readable-stream-1.0.34.tgz"
        },
        "through2": {
          "version": "0.6.5",
          "from": "through2@>=0.6.1 <0.7.0",
          "resolved": "https://registry.npmjs.org/through2/-/through2-0.6.5.tgz"
        }
      }
    },
    "glob-watcher": {
      "version": "0.0.6",
      "from": "glob-watcher@>=0.0.6 <0.0.7",
      "resolved": "https://registry.npmjs.org/glob-watcher/-/glob-watcher-0.0.6.tgz"
    },
    "glob2base": {
      "version": "0.0.12",
      "from": "glob2base@>=0.0.12 <0.0.13",
      "resolved": "https://registry.npmjs.org/glob2base/-/glob2base-0.0.12.tgz"
    },
    "global-modules": {
      "version": "0.2.3",
      "from": "global-modules@>=0.2.3 <0.3.0",
      "resolved": "https://registry.npmjs.org/global-modules/-/global-modules-0.2.3.tgz"
    },
    "global-prefix": {
      "version": "0.1.5",
      "from": "global-prefix@>=0.1.4 <0.2.0",
      "resolved": "https://registry.npmjs.org/global-prefix/-/global-prefix-0.1.5.tgz"
    },
    "globby": {
      "version": "5.0.0",
      "from": "globby@>=5.0.0 <5.1.0",
      "resolved": "https://registry.npmjs.org/globby/-/globby-5.0.0.tgz"
    },
    "globule": {
      "version": "0.1.0",
      "from": "globule@>=0.1.0 <0.2.0",
      "resolved": "https://registry.npmjs.org/globule/-/globule-0.1.0.tgz",
      "dependencies": {
        "glob": {
          "version": "3.1.21",
          "from": "glob@>=3.1.21 <3.2.0",
          "resolved": "https://registry.npmjs.org/glob/-/glob-3.1.21.tgz"
        },
        "graceful-fs": {
          "version": "1.2.3",
          "from": "graceful-fs@>=1.2.0 <1.3.0",
          "resolved": "https://registry.npmjs.org/graceful-fs/-/graceful-fs-1.2.3.tgz"
        },
        "inherits": {
          "version": "1.0.2",
          "from": "inherits@>=1.0.0 <2.0.0",
          "resolved": "https://registry.npmjs.org/inherits/-/inherits-1.0.2.tgz"
        },
        "lodash": {
          "version": "1.0.2",
          "from": "lodash@>=1.0.1 <1.1.0",
          "resolved": "https://registry.npmjs.org/lodash/-/lodash-1.0.2.tgz"
        },
        "minimatch": {
          "version": "0.2.14",
          "from": "minimatch@>=0.2.11 <0.3.0",
          "resolved": "https://registry.npmjs.org/minimatch/-/minimatch-0.2.14.tgz"
        }
      }
    },
    "glogg": {
      "version": "1.0.0",
      "from": "glogg@>=1.0.0 <2.0.0",
      "resolved": "https://registry.npmjs.org/glogg/-/glogg-1.0.0.tgz"
    },
    "graceful-fs": {
      "version": "4.1.11",
      "from": "graceful-fs@>=4.1.2 <5.0.0",
      "resolved": "https://registry.npmjs.org/graceful-fs/-/graceful-fs-4.1.11.tgz"
    },
    "graceful-readlink": {
      "version": "1.0.1",
      "from": "graceful-readlink@>=1.0.0",
      "resolved": "https://registry.npmjs.org/graceful-readlink/-/graceful-readlink-1.0.1.tgz"
    },
    "growl": {
      "version": "1.9.2",
      "from": "growl@1.9.2",
      "resolved": "https://registry.npmjs.org/growl/-/growl-1.9.2.tgz"
    },
    "growly": {
      "version": "1.3.0",
      "from": "growly@>=1.3.0 <2.0.0",
      "resolved": "https://registry.npmjs.org/growly/-/growly-1.3.0.tgz"
    },
    "gulp": {
      "version": "3.9.1",
      "from": "gulp@>=3.9.1 <3.10.0",
      "resolved": "https://registry.npmjs.org/gulp/-/gulp-3.9.1.tgz",
      "dependencies": {
        "semver": {
          "version": "4.3.6",
          "from": "semver@>=4.1.0 <5.0.0",
          "resolved": "https://registry.npmjs.org/semver/-/semver-4.3.6.tgz"
        }
      }
    },
    "gulp-cache": {
      "version": "0.4.6",
      "from": "gulp-cache@>=0.4.5 <0.5.0",
      "resolved": "https://registry.npmjs.org/gulp-cache/-/gulp-cache-0.4.6.tgz",
      "dependencies": {
        "isarray": {
          "version": "1.0.0",
          "from": "isarray@>=1.0.0 <1.1.0",
          "resolved": "https://registry.npmjs.org/isarray/-/isarray-1.0.0.tgz"
        },
        "readable-stream": {
          "version": "2.3.3",
          "from": "readable-stream@>=2.0.4 <3.0.0",
          "resolved": "https://registry.npmjs.org/readable-stream/-/readable-stream-2.3.3.tgz"
        },
        "string_decoder": {
          "version": "1.0.3",
          "from": "string_decoder@>=1.0.3 <1.1.0",
          "resolved": "https://registry.npmjs.org/string_decoder/-/string_decoder-1.0.3.tgz"
        },
        "vinyl": {
          "version": "1.2.0",
          "from": "vinyl@>=1.1.0 <2.0.0",
          "resolved": "https://registry.npmjs.org/vinyl/-/vinyl-1.2.0.tgz"
        }
      }
    },
    "gulp-changed": {
      "version": "1.3.2",
      "from": "gulp-changed@>=1.3.2 <1.4.0",
      "resolved": "https://registry.npmjs.org/gulp-changed/-/gulp-changed-1.3.2.tgz"
    },
    "gulp-clean-css": {
      "version": "3.0.4",
      "from": "gulp-clean-css@>=3.0.4 <3.1.0",
      "resolved": "https://registry.npmjs.org/gulp-clean-css/-/gulp-clean-css-3.0.4.tgz"
    },
    "gulp-clip-empty-files": {
      "version": "0.1.2",
      "from": "gulp-clip-empty-files@>=0.1.2 <0.2.0",
      "resolved": "https://registry.npmjs.org/gulp-clip-empty-files/-/gulp-clip-empty-files-0.1.2.tgz"
    },
    "gulp-clone": {
      "version": "1.0.0",
      "from": "gulp-clone@>=1.0.0 <1.1.0",
      "resolved": "https://registry.npmjs.org/gulp-clone/-/gulp-clone-1.0.0.tgz",
      "dependencies": {
        "ansi-regex": {
          "version": "0.2.1",
          "from": "ansi-regex@>=0.2.0 <0.3.0",
          "resolved": "https://registry.npmjs.org/ansi-regex/-/ansi-regex-0.2.1.tgz"
        },
        "ansi-styles": {
          "version": "1.1.0",
          "from": "ansi-styles@>=1.1.0 <2.0.0",
          "resolved": "https://registry.npmjs.org/ansi-styles/-/ansi-styles-1.1.0.tgz"
        },
        "chalk": {
          "version": "0.5.1",
          "from": "chalk@>=0.5.0 <0.6.0",
          "resolved": "https://registry.npmjs.org/chalk/-/chalk-0.5.1.tgz"
        },
        "dateformat": {
          "version": "1.0.12",
          "from": "dateformat@>=1.0.7-1.2.3 <2.0.0",
          "resolved": "https://registry.npmjs.org/dateformat/-/dateformat-1.0.12.tgz"
        },
        "gulp-util": {
          "version": "2.2.20",
          "from": "gulp-util@>=2.2.14 <2.3.0",
          "resolved": "https://registry.npmjs.org/gulp-util/-/gulp-util-2.2.20.tgz",
          "dependencies": {
            "through2": {
              "version": "0.5.1",
              "from": "through2@>=0.5.0 <0.6.0",
              "resolved": "https://registry.npmjs.org/through2/-/through2-0.5.1.tgz"
            }
          }
        },
        "has-ansi": {
          "version": "0.1.0",
          "from": "has-ansi@>=0.1.0 <0.2.0",
          "resolved": "https://registry.npmjs.org/has-ansi/-/has-ansi-0.1.0.tgz"
        },
        "lodash._reinterpolate": {
          "version": "2.4.1",
          "from": "lodash._reinterpolate@>=2.4.1 <3.0.0",
          "resolved": "https://registry.npmjs.org/lodash._reinterpolate/-/lodash._reinterpolate-2.4.1.tgz"
        },
        "lodash.escape": {
          "version": "2.4.1",
          "from": "lodash.escape@>=2.4.1 <2.5.0",
          "resolved": "https://registry.npmjs.org/lodash.escape/-/lodash.escape-2.4.1.tgz"
        },
        "lodash.keys": {
          "version": "2.4.1",
          "from": "lodash.keys@>=2.4.1 <2.5.0",
          "resolved": "https://registry.npmjs.org/lodash.keys/-/lodash.keys-2.4.1.tgz"
        },
        "lodash.template": {
          "version": "2.4.1",
          "from": "lodash.template@>=2.4.1 <3.0.0",
          "resolved": "https://registry.npmjs.org/lodash.template/-/lodash.template-2.4.1.tgz"
        },
        "lodash.templatesettings": {
          "version": "2.4.1",
          "from": "lodash.templatesettings@>=2.4.1 <2.5.0",
          "resolved": "https://registry.npmjs.org/lodash.templatesettings/-/lodash.templatesettings-2.4.1.tgz"
        },
        "minimist": {
          "version": "0.2.0",
          "from": "minimist@>=0.2.0 <0.3.0",
          "resolved": "https://registry.npmjs.org/minimist/-/minimist-0.2.0.tgz"
        },
        "readable-stream": {
          "version": "1.0.34",
          "from": "readable-stream@>=1.0.17 <1.1.0",
          "resolved": "https://registry.npmjs.org/readable-stream/-/readable-stream-1.0.34.tgz"
        },
        "strip-ansi": {
          "version": "0.3.0",
          "from": "strip-ansi@>=0.3.0 <0.4.0",
          "resolved": "https://registry.npmjs.org/strip-ansi/-/strip-ansi-0.3.0.tgz"
        },
        "supports-color": {
          "version": "0.2.0",
          "from": "supports-color@>=0.2.0 <0.3.0",
          "resolved": "https://registry.npmjs.org/supports-color/-/supports-color-0.2.0.tgz"
        },
        "through2": {
          "version": "0.4.2",
          "from": "through2@>=0.4.1 <0.5.0",
          "resolved": "https://registry.npmjs.org/through2/-/through2-0.4.2.tgz",
          "dependencies": {
            "xtend": {
              "version": "2.1.2",
              "from": "xtend@>=2.1.1 <2.2.0",
              "resolved": "https://registry.npmjs.org/xtend/-/xtend-2.1.2.tgz"
            }
          }
        },
        "vinyl": {
          "version": "0.2.3",
          "from": "vinyl@>=0.2.1 <0.3.0",
          "resolved": "https://registry.npmjs.org/vinyl/-/vinyl-0.2.3.tgz"
        },
        "xtend": {
          "version": "3.0.0",
          "from": "xtend@>=3.0.0 <3.1.0",
          "resolved": "https://registry.npmjs.org/xtend/-/xtend-3.0.0.tgz"
        }
      }
    },
    "gulp-connect": {
      "version": "5.0.0",
      "from": "gulp-connect@>=5.0.0 <5.1.0",
      "resolved": "https://registry.npmjs.org/gulp-connect/-/gulp-connect-5.0.0.tgz",
      "dependencies": {
        "body-parser": {
          "version": "1.13.3",
          "from": "body-parser@>=1.13.3 <1.14.0",
          "resolved": "https://registry.npmjs.org/body-parser/-/body-parser-1.13.3.tgz"
        },
        "bytes": {
          "version": "2.1.0",
          "from": "bytes@2.1.0",
          "resolved": "https://registry.npmjs.org/bytes/-/bytes-2.1.0.tgz"
        },
        "connect": {
          "version": "2.30.2",
          "from": "connect@>=2.30.0 <3.0.0",
          "resolved": "https://registry.npmjs.org/connect/-/connect-2.30.2.tgz"
        },
        "cookie": {
          "version": "0.1.3",
          "from": "cookie@0.1.3",
          "resolved": "https://registry.npmjs.org/cookie/-/cookie-0.1.3.tgz"
        },
        "debug": {
          "version": "2.2.0",
          "from": "debug@>=2.2.0 <2.3.0",
          "resolved": "https://registry.npmjs.org/debug/-/debug-2.2.0.tgz"
        },
        "depd": {
          "version": "1.0.1",
          "from": "depd@>=1.0.1 <1.1.0",
          "resolved": "https://registry.npmjs.org/depd/-/depd-1.0.1.tgz"
        },
        "escape-html": {
          "version": "1.0.2",
          "from": "escape-html@1.0.2",
          "resolved": "https://registry.npmjs.org/escape-html/-/escape-html-1.0.2.tgz"
        },
        "event-stream": {
          "version": "3.3.4",
          "from": "event-stream@>=3.3.2 <4.0.0",
          "resolved": "https://registry.npmjs.org/event-stream/-/event-stream-3.3.4.tgz"
        },
        "finalhandler": {
          "version": "0.4.0",
          "from": "finalhandler@0.4.0",
          "resolved": "https://registry.npmjs.org/finalhandler/-/finalhandler-0.4.0.tgz"
        },
        "http-errors": {
          "version": "1.3.1",
          "from": "http-errors@>=1.3.1 <1.4.0",
          "resolved": "https://registry.npmjs.org/http-errors/-/http-errors-1.3.1.tgz"
        },
        "iconv-lite": {
          "version": "0.4.11",
          "from": "iconv-lite@0.4.11",
          "resolved": "https://registry.npmjs.org/iconv-lite/-/iconv-lite-0.4.11.tgz"
        },
        "map-stream": {
          "version": "0.1.0",
          "from": "map-stream@>=0.1.0 <0.2.0",
          "resolved": "https://registry.npmjs.org/map-stream/-/map-stream-0.1.0.tgz"
        },
        "mime": {
          "version": "1.3.4",
          "from": "mime@1.3.4",
          "resolved": "https://registry.npmjs.org/mime/-/mime-1.3.4.tgz"
        },
        "ms": {
          "version": "0.7.1",
          "from": "ms@0.7.1",
          "resolved": "https://registry.npmjs.org/ms/-/ms-0.7.1.tgz"
        },
        "qs": {
          "version": "4.0.0",
          "from": "qs@4.0.0",
          "resolved": "https://registry.npmjs.org/qs/-/qs-4.0.0.tgz"
        },
        "range-parser": {
          "version": "1.0.3",
          "from": "range-parser@>=1.0.3 <1.1.0",
          "resolved": "https://registry.npmjs.org/range-parser/-/range-parser-1.0.3.tgz"
        },
        "raw-body": {
          "version": "2.1.7",
          "from": "raw-body@>=2.1.2 <2.2.0",
          "resolved": "https://registry.npmjs.org/raw-body/-/raw-body-2.1.7.tgz",
          "dependencies": {
            "bytes": {
              "version": "2.4.0",
              "from": "bytes@2.4.0",
              "resolved": "https://registry.npmjs.org/bytes/-/bytes-2.4.0.tgz"
            },
            "iconv-lite": {
              "version": "0.4.13",
              "from": "iconv-lite@0.4.13",
              "resolved": "https://registry.npmjs.org/iconv-lite/-/iconv-lite-0.4.13.tgz"
            }
          }
        },
        "send": {
          "version": "0.13.2",
          "from": "send@0.13.2",
          "resolved": "https://registry.npmjs.org/send/-/send-0.13.2.tgz",
          "dependencies": {
            "depd": {
              "version": "1.1.1",
              "from": "depd@~1.1.0",
              "resolved": "https://registry.npmjs.org/depd/-/depd-1.1.1.tgz"
            },
            "escape-html": {
              "version": "1.0.3",
              "from": "escape-html@~1.0.3",
              "resolved": "https://registry.npmjs.org/escape-html/-/escape-html-1.0.3.tgz"
            },
            "statuses": {
              "version": "1.2.1",
              "from": "statuses@>=1.2.1 <1.3.0",
              "resolved": "https://registry.npmjs.org/statuses/-/statuses-1.2.1.tgz"
            }
          }
        },
        "serve-static": {
          "version": "1.10.3",
          "from": "serve-static@>=1.10.0 <1.11.0",
          "resolved": "https://registry.npmjs.org/serve-static/-/serve-static-1.10.3.tgz",
          "dependencies": {
            "escape-html": {
              "version": "1.0.3",
              "from": "escape-html@~1.0.3",
              "resolved": "https://registry.npmjs.org/escape-html/-/escape-html-1.0.3.tgz"
            }
          }
        },
        "split": {
          "version": "0.3.3",
          "from": "split@>=0.3.0 <0.4.0",
          "resolved": "https://registry.npmjs.org/split/-/split-0.3.3.tgz"
        }
      }
    },
    "gulp-decomment": {
      "version": "0.1.3",
      "from": "gulp-decomment@>=0.1.3 <0.2.0",
      "resolved": "https://registry.npmjs.org/gulp-decomment/-/gulp-decomment-0.1.3.tgz"
    },
    "gulp-flatten": {
      "version": "0.2.0",
      "from": "gulp-flatten@>=0.2.0 <0.3.0",
      "resolved": "https://registry.npmjs.org/gulp-flatten/-/gulp-flatten-0.2.0.tgz"
    },
    "gulp-if": {
      "version": "2.0.2",
      "from": "gulp-if@>=2.0.1 <3.0.0",
      "resolved": "https://registry.npmjs.org/gulp-if/-/gulp-if-2.0.2.tgz"
    },
    "gulp-istanbul": {
      "version": "0.10.4",
      "from": "gulp-istanbul@>=0.10.3 <0.11.0",
      "resolved": "https://registry.npmjs.org/gulp-istanbul/-/gulp-istanbul-0.10.4.tgz"
    },
    "gulp-karma": {
      "version": "0.0.5",
      "from": "gulp-karma@>=0.0.5 <0.1.0",
      "resolved": "https://registry.npmjs.org/gulp-karma/-/gulp-karma-0.0.5.tgz",
      "dependencies": {
        "ansi-regex": {
          "version": "0.2.1",
          "from": "ansi-regex@>=0.2.0 <0.3.0",
          "resolved": "https://registry.npmjs.org/ansi-regex/-/ansi-regex-0.2.1.tgz"
        },
        "ansi-styles": {
          "version": "1.1.0",
          "from": "ansi-styles@>=1.1.0 <2.0.0",
          "resolved": "https://registry.npmjs.org/ansi-styles/-/ansi-styles-1.1.0.tgz"
        },
        "chalk": {
          "version": "0.5.1",
          "from": "chalk@>=0.5.0 <0.6.0",
          "resolved": "https://registry.npmjs.org/chalk/-/chalk-0.5.1.tgz"
        },
        "dateformat": {
          "version": "1.0.12",
          "from": "dateformat@>=1.0.7-1.2.3 <2.0.0",
          "resolved": "https://registry.npmjs.org/dateformat/-/dateformat-1.0.12.tgz"
        },
        "gulp-util": {
          "version": "2.2.20",
          "from": "gulp-util@>=2.2.14 <2.3.0",
          "resolved": "https://registry.npmjs.org/gulp-util/-/gulp-util-2.2.20.tgz"
        },
        "has-ansi": {
          "version": "0.1.0",
          "from": "has-ansi@>=0.1.0 <0.2.0",
          "resolved": "https://registry.npmjs.org/has-ansi/-/has-ansi-0.1.0.tgz"
        },
        "lodash._reinterpolate": {
          "version": "2.4.1",
          "from": "lodash._reinterpolate@>=2.4.1 <3.0.0",
          "resolved": "https://registry.npmjs.org/lodash._reinterpolate/-/lodash._reinterpolate-2.4.1.tgz"
        },
        "lodash.escape": {
          "version": "2.4.1",
          "from": "lodash.escape@>=2.4.1 <2.5.0",
          "resolved": "https://registry.npmjs.org/lodash.escape/-/lodash.escape-2.4.1.tgz"
        },
        "lodash.keys": {
          "version": "2.4.1",
          "from": "lodash.keys@>=2.4.1 <2.5.0",
          "resolved": "https://registry.npmjs.org/lodash.keys/-/lodash.keys-2.4.1.tgz"
        },
        "lodash.template": {
          "version": "2.4.1",
          "from": "lodash.template@>=2.4.1 <3.0.0",
          "resolved": "https://registry.npmjs.org/lodash.template/-/lodash.template-2.4.1.tgz"
        },
        "lodash.templatesettings": {
          "version": "2.4.1",
          "from": "lodash.templatesettings@>=2.4.1 <2.5.0",
          "resolved": "https://registry.npmjs.org/lodash.templatesettings/-/lodash.templatesettings-2.4.1.tgz"
        },
        "minimist": {
          "version": "0.2.0",
          "from": "minimist@>=0.2.0 <0.3.0",
          "resolved": "https://registry.npmjs.org/minimist/-/minimist-0.2.0.tgz"
        },
        "readable-stream": {
          "version": "1.0.34",
          "from": "readable-stream@>=1.0.17 <1.1.0",
          "resolved": "https://registry.npmjs.org/readable-stream/-/readable-stream-1.0.34.tgz"
        },
        "strip-ansi": {
          "version": "0.3.0",
          "from": "strip-ansi@>=0.3.0 <0.4.0",
          "resolved": "https://registry.npmjs.org/strip-ansi/-/strip-ansi-0.3.0.tgz"
        },
        "supports-color": {
          "version": "0.2.0",
          "from": "supports-color@>=0.2.0 <0.3.0",
          "resolved": "https://registry.npmjs.org/supports-color/-/supports-color-0.2.0.tgz"
        },
        "through2": {
          "version": "0.5.1",
          "from": "through2@>=0.5.0 <0.6.0",
          "resolved": "https://registry.npmjs.org/through2/-/through2-0.5.1.tgz",
          "dependencies": {
            "xtend": {
              "version": "3.0.0",
              "from": "xtend@>=3.0.0 <3.1.0",
              "resolved": "https://registry.npmjs.org/xtend/-/xtend-3.0.0.tgz"
            }
          }
        },
        "vinyl": {
          "version": "0.2.3",
          "from": "vinyl@>=0.2.1 <0.3.0",
          "resolved": "https://registry.npmjs.org/vinyl/-/vinyl-0.2.3.tgz"
        },
        "xtend": {
          "version": "2.1.2",
          "from": "xtend@>=2.1.1 <2.2.0",
          "resolved": "https://registry.npmjs.org/xtend/-/xtend-2.1.2.tgz"
        }
      }
    },
    "gulp-match": {
      "version": "1.0.3",
      "from": "gulp-match@>=1.0.3 <2.0.0",
      "resolved": "https://registry.npmjs.org/gulp-match/-/gulp-match-1.0.3.tgz"
    },
    "gulp-mocha": {
      "version": "2.2.0",
      "from": "gulp-mocha@>=2.2.0 <2.3.0",
      "resolved": "https://registry.npmjs.org/gulp-mocha/-/gulp-mocha-2.2.0.tgz",
      "dependencies": {
        "commander": {
          "version": "2.3.0",
          "from": "commander@2.3.0",
          "resolved": "https://registry.npmjs.org/commander/-/commander-2.3.0.tgz"
        },
        "debug": {
          "version": "2.2.0",
          "from": "debug@2.2.0",
          "resolved": "https://registry.npmjs.org/debug/-/debug-2.2.0.tgz"
        },
        "diff": {
          "version": "1.4.0",
          "from": "diff@1.4.0",
          "resolved": "https://registry.npmjs.org/diff/-/diff-1.4.0.tgz"
        },
        "escape-string-regexp": {
          "version": "1.0.2",
          "from": "escape-string-regexp@1.0.2",
          "resolved": "https://registry.npmjs.org/escape-string-regexp/-/escape-string-regexp-1.0.2.tgz"
        },
        "glob": {
          "version": "3.2.11",
          "from": "glob@3.2.11",
          "resolved": "https://registry.npmjs.org/glob/-/glob-3.2.11.tgz"
        },
        "minimatch": {
          "version": "0.3.0",
          "from": "minimatch@>=0.3.0 <0.4.0",
          "resolved": "https://registry.npmjs.org/minimatch/-/minimatch-0.3.0.tgz"
        },
        "mocha": {
          "version": "2.5.3",
          "from": "mocha@>=2.0.1 <3.0.0",
          "resolved": "https://registry.npmjs.org/mocha/-/mocha-2.5.3.tgz"
        },
        "ms": {
          "version": "0.7.1",
          "from": "ms@0.7.1",
          "resolved": "https://registry.npmjs.org/ms/-/ms-0.7.1.tgz"
        },
        "supports-color": {
          "version": "1.2.0",
          "from": "supports-color@1.2.0",
          "resolved": "https://registry.npmjs.org/supports-color/-/supports-color-1.2.0.tgz"
        }
      }
    },
    "gulp-open": {
      "version": "2.0.0",
      "from": "gulp-open@>=2.0.0 <2.1.0",
      "resolved": "https://registry.npmjs.org/gulp-open/-/gulp-open-2.0.0.tgz"
    },
    "gulp-plumber": {
      "version": "1.1.0",
      "from": "gulp-plumber@>=1.1.0 <1.2.0",
      "resolved": "https://registry.npmjs.org/gulp-plumber/-/gulp-plumber-1.1.0.tgz"
    },
    "gulp-postcss": {
      "version": "6.3.0",
      "from": "gulp-postcss@>=6.3.0 <6.4.0",
      "resolved": "https://registry.npmjs.org/gulp-postcss/-/gulp-postcss-6.3.0.tgz"
    },
    "gulp-replace": {
      "version": "0.5.4",
      "from": "gulp-replace@>=0.5.4 <0.6.0",
      "resolved": "https://registry.npmjs.org/gulp-replace/-/gulp-replace-0.5.4.tgz",
      "dependencies": {
        "isarray": {
          "version": "1.0.0",
          "from": "isarray@>=1.0.0 <1.1.0",
          "resolved": "https://registry.npmjs.org/isarray/-/isarray-1.0.0.tgz"
        },
        "readable-stream": {
          "version": "2.3.3",
          "from": "readable-stream@>=2.0.1 <3.0.0",
          "resolved": "https://registry.npmjs.org/readable-stream/-/readable-stream-2.3.3.tgz"
        },
        "string_decoder": {
          "version": "1.0.3",
          "from": "string_decoder@>=1.0.3 <1.1.0",
          "resolved": "https://registry.npmjs.org/string_decoder/-/string_decoder-1.0.3.tgz"
        }
      }
    },
    "gulp-sass": {
      "version": "3.1.0",
      "from": "gulp-sass@>=3.1.0 <3.2.0",
      "resolved": "https://registry.npmjs.org/gulp-sass/-/gulp-sass-3.1.0.tgz"
    },
    "gulp-sourcemaps": {
      "version": "1.6.0",
      "from": "gulp-sourcemaps@>=1.6.0 <1.7.0",
      "resolved": "https://registry.npmjs.org/gulp-sourcemaps/-/gulp-sourcemaps-1.6.0.tgz",
      "dependencies": {
        "strip-bom": {
          "version": "2.0.0",
          "from": "strip-bom@>=2.0.0 <3.0.0",
          "resolved": "https://registry.npmjs.org/strip-bom/-/strip-bom-2.0.0.tgz"
        },
        "vinyl": {
          "version": "1.2.0",
          "from": "vinyl@>=1.0.0 <2.0.0",
          "resolved": "https://registry.npmjs.org/vinyl/-/vinyl-1.2.0.tgz"
        }
      }
    },
    "gulp-texttojs": {
      "version": "1.0.3",
      "from": "gulp-texttojs@>=1.0.3 <1.1.0",
      "resolved": "https://registry.npmjs.org/gulp-texttojs/-/gulp-texttojs-1.0.3.tgz",
      "dependencies": {
        "lodash": {
          "version": "2.4.2",
          "from": "lodash@>=2.4.1 <3.0.0",
          "resolved": "https://registry.npmjs.org/lodash/-/lodash-2.4.2.tgz"
        },
        "readable-stream": {
          "version": "1.0.34",
          "from": "readable-stream@>=1.0.17 <1.1.0",
          "resolved": "https://registry.npmjs.org/readable-stream/-/readable-stream-1.0.34.tgz"
        },
        "through2": {
          "version": "0.4.2",
          "from": "through2@>=0.4.2 <0.5.0",
          "resolved": "https://registry.npmjs.org/through2/-/through2-0.4.2.tgz"
        },
        "xtend": {
          "version": "2.1.2",
          "from": "xtend@>=2.1.1 <2.2.0",
          "resolved": "https://registry.npmjs.org/xtend/-/xtend-2.1.2.tgz"
        }
      }
    },
    "gulp-typescript": {
      "version": "3.1.7",
      "from": "gulp-typescript@>=3.1.6 <3.2.0",
      "resolved": "https://registry.npmjs.org/gulp-typescript/-/gulp-typescript-3.1.7.tgz",
      "dependencies": {
        "glob": {
          "version": "5.0.15",
          "from": "glob@>=5.0.3 <6.0.0",
          "resolved": "https://registry.npmjs.org/glob/-/glob-5.0.15.tgz"
        },
        "glob-parent": {
          "version": "3.1.0",
          "from": "glob-parent@>=3.0.0 <4.0.0",
          "resolved": "https://registry.npmjs.org/glob-parent/-/glob-parent-3.1.0.tgz"
        },
        "glob-stream": {
          "version": "5.3.5",
          "from": "glob-stream@>=5.3.2 <6.0.0",
          "resolved": "https://registry.npmjs.org/glob-stream/-/glob-stream-5.3.5.tgz",
          "dependencies": {
            "isarray": {
              "version": "0.0.1",
              "from": "isarray@0.0.1",
              "resolved": "https://registry.npmjs.org/isarray/-/isarray-0.0.1.tgz"
            },
            "readable-stream": {
              "version": "1.0.34",
              "from": "readable-stream@>=1.0.33-1 <1.1.0-0",
              "resolved": "https://registry.npmjs.org/readable-stream/-/readable-stream-1.0.34.tgz"
            },
            "string_decoder": {
              "version": "0.10.31",
              "from": "string_decoder@~0.10.x",
              "resolved": "https://registry.npmjs.org/string_decoder/-/string_decoder-0.10.31.tgz"
            },
            "through2": {
              "version": "0.6.5",
              "from": "through2@>=0.6.0 <0.7.0",
              "resolved": "https://registry.npmjs.org/through2/-/through2-0.6.5.tgz"
            }
          }
        },
        "is-extglob": {
          "version": "2.1.1",
          "from": "is-extglob@>=2.1.0 <3.0.0",
          "resolved": "https://registry.npmjs.org/is-extglob/-/is-extglob-2.1.1.tgz"
        },
        "is-glob": {
          "version": "3.1.0",
          "from": "is-glob@>=3.1.0 <4.0.0",
          "resolved": "https://registry.npmjs.org/is-glob/-/is-glob-3.1.0.tgz"
        },
        "isarray": {
          "version": "1.0.0",
          "from": "isarray@>=1.0.0 <1.1.0",
          "resolved": "https://registry.npmjs.org/isarray/-/isarray-1.0.0.tgz"
        },
        "ordered-read-streams": {
          "version": "0.3.0",
          "from": "ordered-read-streams@>=0.3.0 <0.4.0",
          "resolved": "https://registry.npmjs.org/ordered-read-streams/-/ordered-read-streams-0.3.0.tgz"
        },
        "readable-stream": {
          "version": "2.3.3",
          "from": "readable-stream@>=2.0.4 <3.0.0",
          "resolved": "https://registry.npmjs.org/readable-stream/-/readable-stream-2.3.3.tgz"
        },
        "source-map": {
          "version": "0.5.7",
          "from": "source-map@>=0.5.3 <0.6.0",
          "resolved": "https://registry.npmjs.org/source-map/-/source-map-0.5.7.tgz"
        },
        "string_decoder": {
          "version": "1.0.3",
          "from": "string_decoder@>=1.0.3 <1.1.0",
          "resolved": "https://registry.npmjs.org/string_decoder/-/string_decoder-1.0.3.tgz"
        },
        "strip-bom": {
          "version": "2.0.0",
          "from": "strip-bom@>=2.0.0 <3.0.0",
          "resolved": "https://registry.npmjs.org/strip-bom/-/strip-bom-2.0.0.tgz"
        },
        "unique-stream": {
          "version": "2.2.1",
          "from": "unique-stream@>=2.0.2 <3.0.0",
          "resolved": "https://registry.npmjs.org/unique-stream/-/unique-stream-2.2.1.tgz"
        },
        "vinyl": {
          "version": "1.2.0",
          "from": "vinyl@>=1.0.0 <2.0.0",
          "resolved": "https://registry.npmjs.org/vinyl/-/vinyl-1.2.0.tgz"
        },
        "vinyl-fs": {
          "version": "2.4.4",
          "from": "vinyl-fs@>=2.4.3 <2.5.0",
          "resolved": "https://registry.npmjs.org/vinyl-fs/-/vinyl-fs-2.4.4.tgz"
        }
      }
    },
    "gulp-util": {
      "version": "3.0.8",
      "from": "gulp-util@>=3.0.7 <3.1.0",
      "resolved": "https://registry.npmjs.org/gulp-util/-/gulp-util-3.0.8.tgz",
      "dependencies": {
        "object-assign": {
          "version": "3.0.0",
          "from": "object-assign@>=3.0.0 <4.0.0",
          "resolved": "https://registry.npmjs.org/object-assign/-/object-assign-3.0.0.tgz"
        }
      }
    },
    "gulplog": {
      "version": "1.0.0",
      "from": "gulplog@>=1.0.0 <2.0.0",
      "resolved": "https://registry.npmjs.org/gulplog/-/gulplog-1.0.0.tgz"
    },
    "handlebars": {
      "version": "4.0.10",
      "from": "handlebars@>=4.0.1 <5.0.0",
      "resolved": "https://registry.npmjs.org/handlebars/-/handlebars-4.0.10.tgz",
      "dependencies": {
        "camelcase": {
          "version": "1.2.1",
          "from": "camelcase@>=1.0.2 <2.0.0",
          "resolved": "https://registry.npmjs.org/camelcase/-/camelcase-1.2.1.tgz",
          "optional": true
        },
        "cliui": {
          "version": "2.1.0",
          "from": "cliui@>=2.1.0 <3.0.0",
          "resolved": "https://registry.npmjs.org/cliui/-/cliui-2.1.0.tgz",
          "optional": true
        },
        "source-map": {
          "version": "0.4.4",
          "from": "source-map@>=0.4.4 <0.5.0",
          "resolved": "https://registry.npmjs.org/source-map/-/source-map-0.4.4.tgz"
        },
        "uglify-js": {
          "version": "2.8.29",
          "from": "uglify-js@>=2.6.0 <3.0.0",
          "resolved": "https://registry.npmjs.org/uglify-js/-/uglify-js-2.8.29.tgz",
          "optional": true,
          "dependencies": {
            "source-map": {
              "version": "0.5.7",
              "from": "source-map@>=0.5.1 <0.6.0",
              "resolved": "https://registry.npmjs.org/source-map/-/source-map-0.5.7.tgz",
              "optional": true
            }
          }
        },
        "window-size": {
          "version": "0.1.0",
          "from": "window-size@0.1.0",
          "resolved": "https://registry.npmjs.org/window-size/-/window-size-0.1.0.tgz",
          "optional": true
        },
        "wordwrap": {
          "version": "0.0.2",
          "from": "wordwrap@0.0.2",
          "resolved": "https://registry.npmjs.org/wordwrap/-/wordwrap-0.0.2.tgz",
          "optional": true
        },
        "yargs": {
          "version": "3.10.0",
          "from": "yargs@>=3.10.0 <3.11.0",
          "resolved": "https://registry.npmjs.org/yargs/-/yargs-3.10.0.tgz",
          "optional": true
        }
      }
    },
    "har-schema": {
      "version": "1.0.5",
      "from": "har-schema@>=1.0.5 <2.0.0",
      "resolved": "https://registry.npmjs.org/har-schema/-/har-schema-1.0.5.tgz"
    },
    "har-validator": {
      "version": "4.2.1",
      "from": "har-validator@>=4.2.1 <4.3.0",
      "resolved": "https://registry.npmjs.org/har-validator/-/har-validator-4.2.1.tgz",
      "dependencies": {
        "ajv": {
          "version": "4.11.8",
          "from": "ajv@>=4.9.1 <5.0.0",
          "resolved": "https://registry.npmjs.org/ajv/-/ajv-4.11.8.tgz"
        }
      }
    },
    "has-ansi": {
      "version": "2.0.0",
      "from": "has-ansi@>=2.0.0 <3.0.0",
      "resolved": "https://registry.npmjs.org/has-ansi/-/has-ansi-2.0.0.tgz"
    },
    "has-binary": {
      "version": "0.1.7",
      "from": "has-binary@0.1.7",
      "resolved": "https://registry.npmjs.org/has-binary/-/has-binary-0.1.7.tgz"
    },
    "has-cors": {
      "version": "1.1.0",
      "from": "has-cors@1.1.0",
      "resolved": "https://registry.npmjs.org/has-cors/-/has-cors-1.1.0.tgz"
    },
    "has-flag": {
      "version": "1.0.0",
      "from": "has-flag@>=1.0.0 <2.0.0",
      "resolved": "https://registry.npmjs.org/has-flag/-/has-flag-1.0.0.tgz"
    },
    "has-gulplog": {
      "version": "0.1.0",
      "from": "has-gulplog@>=0.1.0 <0.2.0",
      "resolved": "https://registry.npmjs.org/has-gulplog/-/has-gulplog-0.1.0.tgz"
    },
    "has-unicode": {
      "version": "2.0.1",
      "from": "has-unicode@>=2.0.0 <3.0.0",
      "resolved": "https://registry.npmjs.org/has-unicode/-/has-unicode-2.0.1.tgz"
    },
    "hash-base": {
      "version": "2.0.2",
      "from": "hash-base@>=2.0.0 <3.0.0",
      "resolved": "https://registry.npmjs.org/hash-base/-/hash-base-2.0.2.tgz"
    },
    "hash.js": {
      "version": "1.1.3",
      "from": "hash.js@>=1.0.0 <2.0.0",
      "resolved": "https://registry.npmjs.org/hash.js/-/hash.js-1.1.3.tgz"
    },
    "hasha": {
      "version": "2.2.0",
      "from": "hasha@>=2.2.0 <2.3.0",
      "resolved": "https://registry.npmjs.org/hasha/-/hasha-2.2.0.tgz"
    },
    "hawk": {
      "version": "3.1.3",
      "from": "hawk@>=3.1.3 <3.2.0",
      "resolved": "https://registry.npmjs.org/hawk/-/hawk-3.1.3.tgz"
    },
    "hmac-drbg": {
      "version": "1.0.1",
      "from": "hmac-drbg@>=1.0.0 <2.0.0",
      "resolved": "https://registry.npmjs.org/hmac-drbg/-/hmac-drbg-1.0.1.tgz"
    },
    "hoek": {
      "version": "2.16.3",
      "from": "hoek@>=2.0.0 <3.0.0",
      "resolved": "https://registry.npmjs.org/hoek/-/hoek-2.16.3.tgz"
    },
    "homedir-polyfill": {
      "version": "1.0.1",
      "from": "homedir-polyfill@>=1.0.0 <2.0.0",
      "resolved": "https://registry.npmjs.org/homedir-polyfill/-/homedir-polyfill-1.0.1.tgz"
    },
    "hosted-git-info": {
      "version": "2.5.0",
      "from": "hosted-git-info@>=2.1.4 <3.0.0",
      "resolved": "https://registry.npmjs.org/hosted-git-info/-/hosted-git-info-2.5.0.tgz"
    },
    "http-errors": {
      "version": "1.6.2",
      "from": "http-errors@>=1.6.1 <1.7.0",
      "resolved": "https://registry.npmjs.org/http-errors/-/http-errors-1.6.2.tgz"
    },
    "http-proxy": {
      "version": "1.16.2",
      "from": "http-proxy@>=1.13.0 <2.0.0",
      "resolved": "https://registry.npmjs.org/http-proxy/-/http-proxy-1.16.2.tgz"
    },
    "http-signature": {
      "version": "1.1.1",
      "from": "http-signature@>=1.1.0 <1.2.0",
      "resolved": "https://registry.npmjs.org/http-signature/-/http-signature-1.1.1.tgz"
    },
    "https-browserify": {
      "version": "0.0.1",
      "from": "https-browserify@0.0.1",
      "resolved": "https://registry.npmjs.org/https-browserify/-/https-browserify-0.0.1.tgz"
    },
    "iconv-lite": {
      "version": "0.4.15",
      "from": "iconv-lite@0.4.15",
      "resolved": "https://registry.npmjs.org/iconv-lite/-/iconv-lite-0.4.15.tgz"
    },
    "icss-replace-symbols": {
      "version": "1.1.0",
      "from": "icss-replace-symbols@1.1.0",
      "resolved": "https://registry.npmjs.org/icss-replace-symbols/-/icss-replace-symbols-1.1.0.tgz"
    },
    "ieee754": {
      "version": "1.1.8",
      "from": "ieee754@>=1.1.4 <2.0.0",
      "resolved": "https://registry.npmjs.org/ieee754/-/ieee754-1.1.8.tgz"
    },
    "in-publish": {
      "version": "2.0.0",
      "from": "in-publish@>=2.0.0 <3.0.0",
      "resolved": "https://registry.npmjs.org/in-publish/-/in-publish-2.0.0.tgz"
    },
    "indent-string": {
      "version": "2.1.0",
      "from": "indent-string@>=2.1.0 <3.0.0",
      "resolved": "https://registry.npmjs.org/indent-string/-/indent-string-2.1.0.tgz"
    },
    "indexof": {
      "version": "0.0.1",
      "from": "indexof@0.0.1",
      "resolved": "https://registry.npmjs.org/indexof/-/indexof-0.0.1.tgz"
    },
    "inflight": {
      "version": "1.0.6",
      "from": "inflight@>=1.0.4 <2.0.0",
      "resolved": "https://registry.npmjs.org/inflight/-/inflight-1.0.6.tgz"
    },
    "inherits": {
      "version": "2.0.3",
      "from": "inherits@>=2.0.0 <3.0.0",
      "resolved": "https://registry.npmjs.org/inherits/-/inherits-2.0.3.tgz"
    },
    "ini": {
      "version": "1.3.4",
      "from": "ini@>=1.3.4 <2.0.0",
      "resolved": "https://registry.npmjs.org/ini/-/ini-1.3.4.tgz"
    },
    "inpath": {
      "version": "1.0.2",
      "from": "inpath@>=1.0.2 <1.1.0",
      "resolved": "https://registry.npmjs.org/inpath/-/inpath-1.0.2.tgz"
    },
    "inquirer": {
      "version": "1.2.3",
      "from": "inquirer@>=1.2.1 <1.3.0",
      "resolved": "https://registry.npmjs.org/inquirer/-/inquirer-1.2.3.tgz",
      "dependencies": {
        "mute-stream": {
          "version": "0.0.6",
          "from": "mute-stream@0.0.6",
          "resolved": "https://registry.npmjs.org/mute-stream/-/mute-stream-0.0.6.tgz"
        }
      }
    },
    "interpret": {
      "version": "1.0.3",
      "from": "interpret@>=1.0.0 <2.0.0",
      "resolved": "https://registry.npmjs.org/interpret/-/interpret-1.0.3.tgz"
    },
    "invert-kv": {
      "version": "1.0.0",
      "from": "invert-kv@>=1.0.0 <2.0.0",
      "resolved": "https://registry.npmjs.org/invert-kv/-/invert-kv-1.0.0.tgz"
    },
    "ipaddr.js": {
      "version": "1.4.0",
      "from": "ipaddr.js@1.4.0",
      "resolved": "https://registry.npmjs.org/ipaddr.js/-/ipaddr.js-1.4.0.tgz"
    },
    "irregular-plurals": {
      "version": "1.3.0",
      "from": "irregular-plurals@>=1.0.0 <2.0.0",
      "resolved": "https://registry.npmjs.org/irregular-plurals/-/irregular-plurals-1.3.0.tgz"
    },
    "is": {
      "version": "3.2.1",
      "from": "is@>=3.1.0 <4.0.0",
      "resolved": "https://registry.npmjs.org/is/-/is-3.2.1.tgz"
    },
    "is-absolute": {
      "version": "0.2.6",
      "from": "is-absolute@>=0.2.3 <0.3.0",
      "resolved": "https://registry.npmjs.org/is-absolute/-/is-absolute-0.2.6.tgz"
    },
    "is-arrayish": {
      "version": "0.2.1",
      "from": "is-arrayish@>=0.2.1 <0.3.0",
      "resolved": "https://registry.npmjs.org/is-arrayish/-/is-arrayish-0.2.1.tgz"
    },
    "is-binary-path": {
      "version": "1.0.1",
      "from": "is-binary-path@>=1.0.0 <2.0.0",
      "resolved": "https://registry.npmjs.org/is-binary-path/-/is-binary-path-1.0.1.tgz"
    },
    "is-buffer": {
      "version": "1.1.5",
      "from": "is-buffer@>=1.1.5 <2.0.0",
      "resolved": "https://registry.npmjs.org/is-buffer/-/is-buffer-1.1.5.tgz"
    },
    "is-builtin-module": {
      "version": "1.0.0",
      "from": "is-builtin-module@>=1.0.0 <2.0.0",
      "resolved": "https://registry.npmjs.org/is-builtin-module/-/is-builtin-module-1.0.0.tgz"
    },
    "is-directory": {
      "version": "0.3.1",
      "from": "is-directory@>=0.3.1 <0.4.0",
      "resolved": "https://registry.npmjs.org/is-directory/-/is-directory-0.3.1.tgz"
    },
    "is-dotfile": {
      "version": "1.0.3",
      "from": "is-dotfile@>=1.0.0 <2.0.0",
      "resolved": "https://registry.npmjs.org/is-dotfile/-/is-dotfile-1.0.3.tgz"
    },
    "is-equal-shallow": {
      "version": "0.1.3",
      "from": "is-equal-shallow@>=0.1.3 <0.2.0",
      "resolved": "https://registry.npmjs.org/is-equal-shallow/-/is-equal-shallow-0.1.3.tgz"
    },
    "is-extendable": {
      "version": "0.1.1",
      "from": "is-extendable@>=0.1.1 <0.2.0",
      "resolved": "https://registry.npmjs.org/is-extendable/-/is-extendable-0.1.1.tgz"
    },
    "is-extglob": {
      "version": "1.0.0",
      "from": "is-extglob@>=1.0.0 <2.0.0",
      "resolved": "https://registry.npmjs.org/is-extglob/-/is-extglob-1.0.0.tgz"
    },
    "is-finite": {
      "version": "1.0.2",
      "from": "is-finite@>=1.0.0 <2.0.0",
      "resolved": "https://registry.npmjs.org/is-finite/-/is-finite-1.0.2.tgz"
    },
    "is-fullwidth-code-point": {
      "version": "1.0.0",
      "from": "is-fullwidth-code-point@>=1.0.0 <2.0.0",
      "resolved": "https://registry.npmjs.org/is-fullwidth-code-point/-/is-fullwidth-code-point-1.0.0.tgz"
    },
    "is-glob": {
      "version": "2.0.1",
      "from": "is-glob@>=2.0.1 <3.0.0",
      "resolved": "https://registry.npmjs.org/is-glob/-/is-glob-2.0.1.tgz"
    },
    "is-number": {
      "version": "2.1.0",
      "from": "is-number@>=2.1.0 <3.0.0",
      "resolved": "https://registry.npmjs.org/is-number/-/is-number-2.1.0.tgz"
    },
    "is-path-cwd": {
      "version": "1.0.0",
      "from": "is-path-cwd@>=1.0.0 <2.0.0",
      "resolved": "https://registry.npmjs.org/is-path-cwd/-/is-path-cwd-1.0.0.tgz"
    },
    "is-path-in-cwd": {
      "version": "1.0.0",
      "from": "is-path-in-cwd@>=1.0.0 <2.0.0",
      "resolved": "https://registry.npmjs.org/is-path-in-cwd/-/is-path-in-cwd-1.0.0.tgz"
    },
    "is-path-inside": {
      "version": "1.0.0",
      "from": "is-path-inside@>=1.0.0 <2.0.0",
      "resolved": "https://registry.npmjs.org/is-path-inside/-/is-path-inside-1.0.0.tgz"
    },
    "is-plain-object": {
      "version": "2.0.4",
      "from": "is-plain-object@>=2.0.3 <3.0.0",
      "resolved": "https://registry.npmjs.org/is-plain-object/-/is-plain-object-2.0.4.tgz",
      "dependencies": {
        "isobject": {
          "version": "3.0.1",
          "from": "isobject@>=3.0.1 <4.0.0",
          "resolved": "https://registry.npmjs.org/isobject/-/isobject-3.0.1.tgz"
        }
      }
    },
    "is-posix-bracket": {
      "version": "0.1.1",
      "from": "is-posix-bracket@>=0.1.0 <0.2.0",
      "resolved": "https://registry.npmjs.org/is-posix-bracket/-/is-posix-bracket-0.1.1.tgz"
    },
    "is-primitive": {
      "version": "2.0.0",
      "from": "is-primitive@>=2.0.0 <3.0.0",
      "resolved": "https://registry.npmjs.org/is-primitive/-/is-primitive-2.0.0.tgz"
    },
    "is-promise": {
      "version": "2.1.0",
      "from": "is-promise@>=2.1.0 <3.0.0",
      "resolved": "https://registry.npmjs.org/is-promise/-/is-promise-2.1.0.tgz"
    },
    "is-relative": {
      "version": "0.2.1",
      "from": "is-relative@>=0.2.1 <0.3.0",
      "resolved": "https://registry.npmjs.org/is-relative/-/is-relative-0.2.1.tgz"
    },
    "is-stream": {
      "version": "1.1.0",
      "from": "is-stream@>=1.0.1 <2.0.0",
      "resolved": "https://registry.npmjs.org/is-stream/-/is-stream-1.1.0.tgz"
    },
    "is-typedarray": {
      "version": "1.0.0",
      "from": "is-typedarray@>=1.0.0 <1.1.0",
      "resolved": "https://registry.npmjs.org/is-typedarray/-/is-typedarray-1.0.0.tgz"
    },
    "is-unc-path": {
      "version": "0.1.2",
      "from": "is-unc-path@>=0.1.1 <0.2.0",
      "resolved": "https://registry.npmjs.org/is-unc-path/-/is-unc-path-0.1.2.tgz"
    },
    "is-utf8": {
      "version": "0.2.1",
      "from": "is-utf8@>=0.2.0 <0.3.0",
      "resolved": "https://registry.npmjs.org/is-utf8/-/is-utf8-0.2.1.tgz"
    },
    "is-valid-glob": {
      "version": "0.3.0",
      "from": "is-valid-glob@>=0.3.0 <0.4.0",
      "resolved": "https://registry.npmjs.org/is-valid-glob/-/is-valid-glob-0.3.0.tgz"
    },
    "is-windows": {
      "version": "0.2.0",
      "from": "is-windows@>=0.2.0 <0.3.0",
      "resolved": "https://registry.npmjs.org/is-windows/-/is-windows-0.2.0.tgz"
    },
    "isarray": {
      "version": "0.0.1",
      "from": "isarray@0.0.1",
      "resolved": "https://registry.npmjs.org/isarray/-/isarray-0.0.1.tgz"
    },
    "isbinaryfile": {
      "version": "3.0.2",
      "from": "isbinaryfile@>=3.0.0 <4.0.0",
      "resolved": "https://registry.npmjs.org/isbinaryfile/-/isbinaryfile-3.0.2.tgz"
    },
    "isexe": {
      "version": "2.0.0",
      "from": "isexe@>=2.0.0 <3.0.0",
      "resolved": "https://registry.npmjs.org/isexe/-/isexe-2.0.0.tgz"
    },
    "isobject": {
      "version": "2.1.0",
      "from": "isobject@>=2.0.0 <3.0.0",
      "resolved": "https://registry.npmjs.org/isobject/-/isobject-2.1.0.tgz",
      "dependencies": {
        "isarray": {
          "version": "1.0.0",
          "from": "isarray@1.0.0",
          "resolved": "https://registry.npmjs.org/isarray/-/isarray-1.0.0.tgz"
        }
      }
    },
    "isstream": {
      "version": "0.1.2",
      "from": "isstream@>=0.1.2 <0.2.0",
      "resolved": "https://registry.npmjs.org/isstream/-/isstream-0.1.2.tgz"
    },
    "istanbul": {
      "version": "0.4.5",
      "from": "istanbul@>=0.4.0 <0.5.0",
      "resolved": "https://registry.npmjs.org/istanbul/-/istanbul-0.4.5.tgz",
      "dependencies": {
        "esprima": {
          "version": "2.7.3",
          "from": "esprima@>=2.7.0 <2.8.0",
          "resolved": "https://registry.npmjs.org/esprima/-/esprima-2.7.3.tgz"
        },
        "glob": {
          "version": "5.0.15",
          "from": "glob@>=5.0.15 <6.0.0",
          "resolved": "https://registry.npmjs.org/glob/-/glob-5.0.15.tgz"
        },
        "resolve": {
          "version": "1.1.7",
          "from": "resolve@>=1.1.0 <1.2.0",
          "resolved": "https://registry.npmjs.org/resolve/-/resolve-1.1.7.tgz"
        },
        "supports-color": {
          "version": "3.2.3",
          "from": "supports-color@>=3.1.0 <4.0.0",
          "resolved": "https://registry.npmjs.org/supports-color/-/supports-color-3.2.3.tgz"
        }
      }
    },
    "istanbul-instrumenter-loader": {
      "version": "0.2.0",
      "from": "istanbul-instrumenter-loader@>=0.2.0 <0.3.0",
      "resolved": "https://registry.npmjs.org/istanbul-instrumenter-loader/-/istanbul-instrumenter-loader-0.2.0.tgz",
      "dependencies": {
        "loader-utils": {
          "version": "0.2.17",
          "from": "loader-utils@>=0.0.0 <1.0.0",
          "resolved": "https://registry.npmjs.org/loader-utils/-/loader-utils-0.2.17.tgz"
        }
      }
    },
    "istanbul-threshold-checker": {
      "version": "0.1.0",
      "from": "istanbul-threshold-checker@>=0.1.0 <0.2.0",
      "resolved": "https://registry.npmjs.org/istanbul-threshold-checker/-/istanbul-threshold-checker-0.1.0.tgz",
      "dependencies": {
        "escodegen": {
          "version": "1.7.1",
          "from": "escodegen@>=1.7.0 <1.8.0",
          "resolved": "https://registry.npmjs.org/escodegen/-/escodegen-1.7.1.tgz",
          "dependencies": {
            "esprima": {
              "version": "1.2.5",
              "from": "esprima@>=1.2.2 <2.0.0",
              "resolved": "https://registry.npmjs.org/esprima/-/esprima-1.2.5.tgz"
            }
          }
        },
        "esprima": {
          "version": "2.5.0",
          "from": "esprima@>=2.5.0 <2.6.0",
          "resolved": "https://registry.npmjs.org/esprima/-/esprima-2.5.0.tgz"
        },
        "fast-levenshtein": {
          "version": "1.0.7",
          "from": "fast-levenshtein@>=1.0.0 <1.1.0",
          "resolved": "https://registry.npmjs.org/fast-levenshtein/-/fast-levenshtein-1.0.7.tgz"
        },
        "istanbul": {
          "version": "0.3.22",
          "from": "istanbul@>=0.3.0 <0.4.0",
          "resolved": "https://registry.npmjs.org/istanbul/-/istanbul-0.3.22.tgz"
        },
        "levn": {
          "version": "0.2.5",
          "from": "levn@>=0.2.5 <0.3.0",
          "resolved": "https://registry.npmjs.org/levn/-/levn-0.2.5.tgz"
        },
        "lodash": {
          "version": "3.6.0",
          "from": "lodash@>=3.6.0 <3.7.0",
          "resolved": "https://registry.npmjs.org/lodash/-/lodash-3.6.0.tgz"
        },
        "optionator": {
          "version": "0.5.0",
          "from": "optionator@>=0.5.0 <0.6.0",
          "resolved": "https://registry.npmjs.org/optionator/-/optionator-0.5.0.tgz",
          "dependencies": {
            "wordwrap": {
              "version": "0.0.3",
              "from": "wordwrap@>=0.0.2 <0.1.0",
              "resolved": "https://registry.npmjs.org/wordwrap/-/wordwrap-0.0.3.tgz"
            }
          }
        },
        "resolve": {
          "version": "1.1.7",
          "from": "resolve@>=1.1.0 <1.2.0",
          "resolved": "https://registry.npmjs.org/resolve/-/resolve-1.1.7.tgz"
        },
        "supports-color": {
          "version": "3.2.3",
          "from": "supports-color@>=3.1.0 <4.0.0",
          "resolved": "https://registry.npmjs.org/supports-color/-/supports-color-3.2.3.tgz"
        }
      }
    },
    "istextorbinary": {
      "version": "1.0.2",
      "from": "istextorbinary@1.0.2",
      "resolved": "https://registry.npmjs.org/istextorbinary/-/istextorbinary-1.0.2.tgz"
    },
    "jade": {
      "version": "0.26.3",
      "from": "jade@0.26.3",
      "resolved": "https://registry.npmjs.org/jade/-/jade-0.26.3.tgz",
      "dependencies": {
        "commander": {
          "version": "0.6.1",
          "from": "commander@0.6.1",
          "resolved": "https://registry.npmjs.org/commander/-/commander-0.6.1.tgz"
        },
        "mkdirp": {
          "version": "0.3.0",
          "from": "mkdirp@0.3.0",
          "resolved": "https://registry.npmjs.org/mkdirp/-/mkdirp-0.3.0.tgz"
        }
      }
    },
    "jju": {
      "version": "1.3.0",
      "from": "jju@>=1.3.0 <1.4.0",
      "resolved": "https://registry.npmjs.org/jju/-/jju-1.3.0.tgz"
    },
    "js-base64": {
      "version": "2.1.9",
      "from": "js-base64@>=2.1.9 <3.0.0",
      "resolved": "https://registry.npmjs.org/js-base64/-/js-base64-2.1.9.tgz"
    },
    "js-tokens": {
      "version": "3.0.2",
      "from": "js-tokens@>=3.0.2 <4.0.0",
      "resolved": "https://registry.npmjs.org/js-tokens/-/js-tokens-3.0.2.tgz"
    },
    "js-yaml": {
      "version": "3.9.1",
      "from": "js-yaml@>=3.9.1 <3.10.0",
      "resolved": "https://registry.npmjs.org/js-yaml/-/js-yaml-3.9.1.tgz"
    },
    "jsbn": {
      "version": "0.1.1",
      "from": "jsbn@>=0.1.0 <0.2.0",
      "resolved": "https://registry.npmjs.org/jsbn/-/jsbn-0.1.1.tgz",
      "optional": true
    },
    "jsesc": {
      "version": "0.5.0",
      "from": "jsesc@>=0.5.0 <0.6.0",
      "resolved": "https://registry.npmjs.org/jsesc/-/jsesc-0.5.0.tgz"
    },
    "json-loader": {
      "version": "0.5.7",
      "from": "json-loader@>=0.5.4 <0.6.0",
      "resolved": "https://registry.npmjs.org/json-loader/-/json-loader-0.5.7.tgz"
    },
    "json-parse-better-errors": {
      "version": "1.0.1",
      "from": "json-parse-better-errors@>=1.0.0 <2.0.0",
      "resolved": "https://registry.npmjs.org/json-parse-better-errors/-/json-parse-better-errors-1.0.1.tgz"
    },
    "json-schema": {
      "version": "0.2.3",
      "from": "json-schema@0.2.3",
      "resolved": "https://registry.npmjs.org/json-schema/-/json-schema-0.2.3.tgz"
    },
    "json-schema-traverse": {
      "version": "0.3.1",
      "from": "json-schema-traverse@>=0.3.0 <0.4.0",
      "resolved": "https://registry.npmjs.org/json-schema-traverse/-/json-schema-traverse-0.3.1.tgz"
    },
    "json-stable-stringify": {
      "version": "1.0.1",
      "from": "json-stable-stringify@>=1.0.1 <2.0.0",
      "resolved": "https://registry.npmjs.org/json-stable-stringify/-/json-stable-stringify-1.0.1.tgz"
    },
    "json-stringify-safe": {
      "version": "5.0.1",
      "from": "json-stringify-safe@>=5.0.1 <5.1.0",
      "resolved": "https://registry.npmjs.org/json-stringify-safe/-/json-stringify-safe-5.0.1.tgz"
    },
    "json3": {
      "version": "3.3.2",
      "from": "json3@3.3.2",
      "resolved": "https://registry.npmjs.org/json3/-/json3-3.3.2.tgz"
    },
    "json5": {
      "version": "0.5.1",
      "from": "json5@>=0.5.0 <0.6.0",
      "resolved": "https://registry.npmjs.org/json5/-/json5-0.5.1.tgz"
    },
    "jsonfile": {
      "version": "2.4.0",
      "from": "jsonfile@>=2.1.0 <3.0.0",
      "resolved": "https://registry.npmjs.org/jsonfile/-/jsonfile-2.4.0.tgz"
    },
    "jsonify": {
      "version": "0.0.0",
      "from": "jsonify@>=0.0.0 <0.1.0",
      "resolved": "https://registry.npmjs.org/jsonify/-/jsonify-0.0.0.tgz"
    },
    "jsprim": {
      "version": "1.4.1",
      "from": "jsprim@>=1.2.2 <2.0.0",
      "resolved": "https://registry.npmjs.org/jsprim/-/jsprim-1.4.1.tgz",
      "dependencies": {
        "assert-plus": {
          "version": "1.0.0",
          "from": "assert-plus@1.0.0",
          "resolved": "https://registry.npmjs.org/assert-plus/-/assert-plus-1.0.0.tgz"
        }
      }
    },
    "karma": {
      "version": "0.13.22",
      "from": "karma@>=0.13.9 <0.14.0",
      "resolved": "https://registry.npmjs.org/karma/-/karma-0.13.22.tgz",
      "dependencies": {
        "bluebird": {
          "version": "2.11.0",
          "from": "bluebird@>=2.9.27 <3.0.0",
          "resolved": "https://registry.npmjs.org/bluebird/-/bluebird-2.11.0.tgz"
        },
        "lodash": {
          "version": "3.10.1",
          "from": "lodash@>=3.8.0 <4.0.0",
          "resolved": "https://registry.npmjs.org/lodash/-/lodash-3.10.1.tgz"
        },
        "source-map": {
          "version": "0.5.7",
          "from": "source-map@>=0.5.3 <0.6.0",
          "resolved": "https://registry.npmjs.org/source-map/-/source-map-0.5.7.tgz"
        }
      }
    },
    "karma-coverage": {
      "version": "0.5.5",
      "from": "karma-coverage@>=0.5.5 <0.6.0",
      "resolved": "https://registry.npmjs.org/karma-coverage/-/karma-coverage-0.5.5.tgz",
      "dependencies": {
        "dateformat": {
          "version": "1.0.12",
          "from": "dateformat@>=1.0.6 <2.0.0",
          "resolved": "https://registry.npmjs.org/dateformat/-/dateformat-1.0.12.tgz"
        },
        "source-map": {
          "version": "0.5.7",
          "from": "source-map@>=0.5.1 <0.6.0",
          "resolved": "https://registry.npmjs.org/source-map/-/source-map-0.5.7.tgz"
        }
      }
    },
    "karma-mocha": {
      "version": "0.2.2",
      "from": "karma-mocha@>=0.2.2 <0.3.0",
      "resolved": "https://registry.npmjs.org/karma-mocha/-/karma-mocha-0.2.2.tgz"
    },
    "karma-mocha-clean-reporter": {
      "version": "0.0.1",
      "from": "karma-mocha-clean-reporter@>=0.0.1 <0.1.0",
      "resolved": "https://registry.npmjs.org/karma-mocha-clean-reporter/-/karma-mocha-clean-reporter-0.0.1.tgz"
    },
    "karma-phantomjs-launcher": {
      "version": "1.0.4",
      "from": "karma-phantomjs-launcher@>=1.0.0 <1.1.0",
      "resolved": "https://registry.npmjs.org/karma-phantomjs-launcher/-/karma-phantomjs-launcher-1.0.4.tgz"
    },
    "karma-sinon-chai": {
      "version": "1.2.4",
      "from": "karma-sinon-chai@>=1.2.0 <1.3.0",
      "resolved": "https://registry.npmjs.org/karma-sinon-chai/-/karma-sinon-chai-1.2.4.tgz",
      "dependencies": {
        "lolex": {
          "version": "1.6.0",
          "from": "lolex@>=1.5.0 <2.0.0",
          "resolved": "https://registry.npmjs.org/lolex/-/lolex-1.6.0.tgz"
        }
      }
    },
    "karma-webpack": {
      "version": "2.0.4",
      "from": "karma-webpack@>=2.0.1 <2.1.0",
      "resolved": "https://registry.npmjs.org/karma-webpack/-/karma-webpack-2.0.4.tgz",
      "dependencies": {
        "async": {
          "version": "0.9.2",
          "from": "async@>=0.9.0 <0.10.0",
          "resolved": "https://registry.npmjs.org/async/-/async-0.9.2.tgz"
        },
        "loader-utils": {
          "version": "0.2.17",
          "from": "loader-utils@>=0.2.5 <0.3.0",
          "resolved": "https://registry.npmjs.org/loader-utils/-/loader-utils-0.2.17.tgz"
        },
        "lodash": {
          "version": "3.10.1",
          "from": "lodash@>=3.8.0 <4.0.0",
          "resolved": "https://registry.npmjs.org/lodash/-/lodash-3.10.1.tgz"
        },
        "source-map": {
          "version": "0.1.43",
          "from": "source-map@>=0.1.41 <0.2.0",
          "resolved": "https://registry.npmjs.org/source-map/-/source-map-0.1.43.tgz"
        }
      }
    },
    "kew": {
      "version": "0.7.0",
      "from": "kew@>=0.7.0 <0.8.0",
      "resolved": "https://registry.npmjs.org/kew/-/kew-0.7.0.tgz"
    },
    "kind-of": {
      "version": "3.2.2",
      "from": "kind-of@>=3.0.2 <4.0.0",
      "resolved": "https://registry.npmjs.org/kind-of/-/kind-of-3.2.2.tgz"
    },
    "klaw": {
      "version": "1.3.1",
      "from": "klaw@>=1.0.0 <2.0.0",
      "resolved": "https://registry.npmjs.org/klaw/-/klaw-1.3.1.tgz"
    },
    "lazy-cache": {
      "version": "1.0.4",
      "from": "lazy-cache@>=1.0.3 <2.0.0",
      "resolved": "https://registry.npmjs.org/lazy-cache/-/lazy-cache-1.0.4.tgz"
    },
    "lazystream": {
      "version": "1.0.0",
      "from": "lazystream@>=1.0.0 <2.0.0",
      "resolved": "https://registry.npmjs.org/lazystream/-/lazystream-1.0.0.tgz",
      "dependencies": {
        "isarray": {
          "version": "1.0.0",
          "from": "isarray@>=1.0.0 <1.1.0",
          "resolved": "https://registry.npmjs.org/isarray/-/isarray-1.0.0.tgz"
        },
        "readable-stream": {
          "version": "2.3.3",
          "from": "readable-stream@>=2.0.5 <3.0.0",
          "resolved": "https://registry.npmjs.org/readable-stream/-/readable-stream-2.3.3.tgz"
        },
        "string_decoder": {
          "version": "1.0.3",
          "from": "string_decoder@>=1.0.3 <1.1.0",
          "resolved": "https://registry.npmjs.org/string_decoder/-/string_decoder-1.0.3.tgz"
        }
      }
    },
    "lcid": {
      "version": "1.0.0",
      "from": "lcid@>=1.0.0 <2.0.0",
      "resolved": "https://registry.npmjs.org/lcid/-/lcid-1.0.0.tgz"
    },
    "levn": {
      "version": "0.3.0",
      "from": "levn@>=0.3.0 <0.4.0",
      "resolved": "https://registry.npmjs.org/levn/-/levn-0.3.0.tgz"
    },
    "liftoff": {
      "version": "2.3.0",
      "from": "liftoff@>=2.1.0 <3.0.0",
      "resolved": "https://registry.npmjs.org/liftoff/-/liftoff-2.3.0.tgz"
    },
    "livereload-js": {
      "version": "2.2.2",
      "from": "livereload-js@>=2.2.0 <3.0.0",
      "resolved": "https://registry.npmjs.org/livereload-js/-/livereload-js-2.2.2.tgz"
    },
    "load-json-file": {
      "version": "1.1.0",
      "from": "load-json-file@>=1.1.0 <2.0.0",
      "resolved": "https://registry.npmjs.org/load-json-file/-/load-json-file-1.1.0.tgz",
      "dependencies": {
        "strip-bom": {
          "version": "2.0.0",
          "from": "strip-bom@>=2.0.0 <3.0.0",
          "resolved": "https://registry.npmjs.org/strip-bom/-/strip-bom-2.0.0.tgz"
        }
      }
    },
    "loader-runner": {
      "version": "2.3.0",
      "from": "loader-runner@>=2.3.0 <3.0.0",
      "resolved": "https://registry.npmjs.org/loader-runner/-/loader-runner-2.3.0.tgz"
    },
    "loader-utils": {
      "version": "1.1.0",
      "from": "loader-utils@>=1.1.0 <1.2.0",
      "resolved": "https://registry.npmjs.org/loader-utils/-/loader-utils-1.1.0.tgz"
    },
    "locate-path": {
      "version": "2.0.0",
      "from": "locate-path@>=2.0.0 <3.0.0",
      "resolved": "https://registry.npmjs.org/locate-path/-/locate-path-2.0.0.tgz",
      "dependencies": {
        "path-exists": {
          "version": "3.0.0",
          "from": "path-exists@>=3.0.0 <4.0.0",
          "resolved": "https://registry.npmjs.org/path-exists/-/path-exists-3.0.0.tgz"
        }
      }
    },
    "lodash": {
      "version": "4.15.0",
      "from": "lodash@>=4.15.0 <4.16.0",
      "resolved": "https://registry.npmjs.org/lodash/-/lodash-4.15.0.tgz"
    },
    "lodash._baseassign": {
      "version": "3.2.0",
      "from": "lodash._baseassign@>=3.0.0 <4.0.0",
      "resolved": "https://registry.npmjs.org/lodash._baseassign/-/lodash._baseassign-3.2.0.tgz"
    },
    "lodash._baseclone": {
      "version": "4.5.7",
      "from": "lodash._baseclone@>=4.5.0 <4.6.0",
      "resolved": "https://registry.npmjs.org/lodash._baseclone/-/lodash._baseclone-4.5.7.tgz"
    },
    "lodash._basecopy": {
      "version": "3.0.1",
      "from": "lodash._basecopy@>=3.0.0 <4.0.0",
      "resolved": "https://registry.npmjs.org/lodash._basecopy/-/lodash._basecopy-3.0.1.tgz"
    },
    "lodash._basecreate": {
      "version": "3.0.3",
      "from": "lodash._basecreate@>=3.0.0 <4.0.0",
      "resolved": "https://registry.npmjs.org/lodash._basecreate/-/lodash._basecreate-3.0.3.tgz"
    },
    "lodash._basetostring": {
      "version": "3.0.1",
      "from": "lodash._basetostring@>=3.0.0 <4.0.0",
      "resolved": "https://registry.npmjs.org/lodash._basetostring/-/lodash._basetostring-3.0.1.tgz"
    },
    "lodash._basevalues": {
      "version": "3.0.0",
      "from": "lodash._basevalues@>=3.0.0 <4.0.0",
      "resolved": "https://registry.npmjs.org/lodash._basevalues/-/lodash._basevalues-3.0.0.tgz"
    },
    "lodash._escapehtmlchar": {
      "version": "2.4.1",
      "from": "lodash._escapehtmlchar@>=2.4.1 <2.5.0",
      "resolved": "https://registry.npmjs.org/lodash._escapehtmlchar/-/lodash._escapehtmlchar-2.4.1.tgz"
    },
    "lodash._escapestringchar": {
      "version": "2.4.1",
      "from": "lodash._escapestringchar@>=2.4.1 <2.5.0",
      "resolved": "https://registry.npmjs.org/lodash._escapestringchar/-/lodash._escapestringchar-2.4.1.tgz"
    },
    "lodash._getnative": {
      "version": "3.9.1",
      "from": "lodash._getnative@>=3.0.0 <4.0.0",
      "resolved": "https://registry.npmjs.org/lodash._getnative/-/lodash._getnative-3.9.1.tgz"
    },
    "lodash._htmlescapes": {
      "version": "2.4.1",
      "from": "lodash._htmlescapes@>=2.4.1 <2.5.0",
      "resolved": "https://registry.npmjs.org/lodash._htmlescapes/-/lodash._htmlescapes-2.4.1.tgz"
    },
    "lodash._isiterateecall": {
      "version": "3.0.9",
      "from": "lodash._isiterateecall@>=3.0.0 <4.0.0",
      "resolved": "https://registry.npmjs.org/lodash._isiterateecall/-/lodash._isiterateecall-3.0.9.tgz"
    },
    "lodash._isnative": {
      "version": "2.4.1",
      "from": "lodash._isnative@>=2.4.1 <2.5.0",
      "resolved": "https://registry.npmjs.org/lodash._isnative/-/lodash._isnative-2.4.1.tgz"
    },
    "lodash._objecttypes": {
      "version": "2.4.1",
      "from": "lodash._objecttypes@>=2.4.1 <2.5.0",
      "resolved": "https://registry.npmjs.org/lodash._objecttypes/-/lodash._objecttypes-2.4.1.tgz"
    },
    "lodash._reescape": {
      "version": "3.0.0",
      "from": "lodash._reescape@>=3.0.0 <4.0.0",
      "resolved": "https://registry.npmjs.org/lodash._reescape/-/lodash._reescape-3.0.0.tgz"
    },
    "lodash._reevaluate": {
      "version": "3.0.0",
      "from": "lodash._reevaluate@>=3.0.0 <4.0.0",
      "resolved": "https://registry.npmjs.org/lodash._reevaluate/-/lodash._reevaluate-3.0.0.tgz"
    },
    "lodash._reinterpolate": {
      "version": "3.0.0",
      "from": "lodash._reinterpolate@>=3.0.0 <4.0.0",
      "resolved": "https://registry.npmjs.org/lodash._reinterpolate/-/lodash._reinterpolate-3.0.0.tgz"
    },
    "lodash._reunescapedhtml": {
      "version": "2.4.1",
      "from": "lodash._reunescapedhtml@>=2.4.1 <2.5.0",
      "resolved": "https://registry.npmjs.org/lodash._reunescapedhtml/-/lodash._reunescapedhtml-2.4.1.tgz",
      "dependencies": {
        "lodash.keys": {
          "version": "2.4.1",
          "from": "lodash.keys@>=2.4.1 <2.5.0",
          "resolved": "https://registry.npmjs.org/lodash.keys/-/lodash.keys-2.4.1.tgz"
        }
      }
    },
    "lodash._root": {
      "version": "3.0.1",
      "from": "lodash._root@>=3.0.0 <4.0.0",
      "resolved": "https://registry.npmjs.org/lodash._root/-/lodash._root-3.0.1.tgz"
    },
    "lodash._shimkeys": {
      "version": "2.4.1",
      "from": "lodash._shimkeys@>=2.4.1 <2.5.0",
      "resolved": "https://registry.npmjs.org/lodash._shimkeys/-/lodash._shimkeys-2.4.1.tgz"
    },
    "lodash._stack": {
      "version": "4.1.3",
      "from": "lodash._stack@>=4.1.0 <4.2.0",
      "resolved": "https://registry.npmjs.org/lodash._stack/-/lodash._stack-4.1.3.tgz"
    },
    "lodash.assign": {
      "version": "4.2.0",
      "from": "lodash.assign@>=4.0.3 <5.0.0",
      "resolved": "https://registry.npmjs.org/lodash.assign/-/lodash.assign-4.2.0.tgz"
    },
    "lodash.clonedeep": {
      "version": "4.5.0",
      "from": "lodash.clonedeep@>=4.3.2 <5.0.0",
      "resolved": "https://registry.npmjs.org/lodash.clonedeep/-/lodash.clonedeep-4.5.0.tgz"
    },
    "lodash.create": {
      "version": "3.1.1",
      "from": "lodash.create@3.1.1",
      "resolved": "https://registry.npmjs.org/lodash.create/-/lodash.create-3.1.1.tgz"
    },
    "lodash.defaults": {
      "version": "2.4.1",
      "from": "lodash.defaults@>=2.4.1 <2.5.0",
      "resolved": "https://registry.npmjs.org/lodash.defaults/-/lodash.defaults-2.4.1.tgz",
      "dependencies": {
        "lodash.keys": {
          "version": "2.4.1",
          "from": "lodash.keys@>=2.4.1 <2.5.0",
          "resolved": "https://registry.npmjs.org/lodash.keys/-/lodash.keys-2.4.1.tgz"
        }
      }
    },
    "lodash.escape": {
      "version": "3.2.0",
      "from": "lodash.escape@>=3.0.0 <4.0.0",
      "resolved": "https://registry.npmjs.org/lodash.escape/-/lodash.escape-3.2.0.tgz"
    },
    "lodash.get": {
      "version": "4.4.2",
      "from": "lodash.get@>=4.1.2 <5.0.0",
      "resolved": "https://registry.npmjs.org/lodash.get/-/lodash.get-4.4.2.tgz"
    },
    "lodash.isarguments": {
      "version": "3.1.0",
      "from": "lodash.isarguments@>=3.0.0 <4.0.0",
      "resolved": "https://registry.npmjs.org/lodash.isarguments/-/lodash.isarguments-3.1.0.tgz"
    },
    "lodash.isarray": {
      "version": "3.0.4",
      "from": "lodash.isarray@>=3.0.0 <4.0.0",
      "resolved": "https://registry.npmjs.org/lodash.isarray/-/lodash.isarray-3.0.4.tgz"
    },
    "lodash.isequal": {
      "version": "4.5.0",
      "from": "lodash.isequal@>=4.0.0 <5.0.0",
      "resolved": "https://registry.npmjs.org/lodash.isequal/-/lodash.isequal-4.5.0.tgz"
    },
    "lodash.isobject": {
      "version": "2.4.1",
      "from": "lodash.isobject@>=2.4.1 <2.5.0",
      "resolved": "https://registry.npmjs.org/lodash.isobject/-/lodash.isobject-2.4.1.tgz"
    },
    "lodash.isplainobject": {
      "version": "4.0.6",
      "from": "lodash.isplainobject@>=4.0.4 <5.0.0",
      "resolved": "https://registry.npmjs.org/lodash.isplainobject/-/lodash.isplainobject-4.0.6.tgz"
    },
    "lodash.isstring": {
      "version": "4.0.1",
      "from": "lodash.isstring@>=4.0.1 <5.0.0",
      "resolved": "https://registry.npmjs.org/lodash.isstring/-/lodash.isstring-4.0.1.tgz"
    },
    "lodash.keys": {
      "version": "3.1.2",
      "from": "lodash.keys@>=3.0.0 <4.0.0",
      "resolved": "https://registry.npmjs.org/lodash.keys/-/lodash.keys-3.1.2.tgz"
    },
    "lodash.keysin": {
      "version": "4.2.0",
      "from": "lodash.keysin@>=4.0.0 <5.0.0",
      "resolved": "https://registry.npmjs.org/lodash.keysin/-/lodash.keysin-4.2.0.tgz"
    },
    "lodash.mapvalues": {
      "version": "4.6.0",
      "from": "lodash.mapvalues@>=4.4.0 <5.0.0",
      "resolved": "https://registry.npmjs.org/lodash.mapvalues/-/lodash.mapvalues-4.6.0.tgz"
    },
    "lodash.merge": {
      "version": "4.3.5",
      "from": "lodash.merge@>=4.3.2 <4.4.0",
      "resolved": "https://registry.npmjs.org/lodash.merge/-/lodash.merge-4.3.5.tgz"
    },
    "lodash.mergewith": {
      "version": "4.6.0",
      "from": "lodash.mergewith@>=4.6.0 <5.0.0",
      "resolved": "https://registry.npmjs.org/lodash.mergewith/-/lodash.mergewith-4.6.0.tgz"
    },
    "lodash.rest": {
      "version": "4.0.5",
      "from": "lodash.rest@>=4.0.0 <5.0.0",
      "resolved": "https://registry.npmjs.org/lodash.rest/-/lodash.rest-4.0.5.tgz"
    },
    "lodash.restparam": {
      "version": "3.6.1",
      "from": "lodash.restparam@>=3.0.0 <4.0.0",
      "resolved": "https://registry.npmjs.org/lodash.restparam/-/lodash.restparam-3.6.1.tgz"
    },
    "lodash.template": {
      "version": "3.6.2",
      "from": "lodash.template@>=3.0.0 <4.0.0",
      "resolved": "https://registry.npmjs.org/lodash.template/-/lodash.template-3.6.2.tgz"
    },
    "lodash.templatesettings": {
      "version": "3.1.1",
      "from": "lodash.templatesettings@>=3.0.0 <4.0.0",
      "resolved": "https://registry.npmjs.org/lodash.templatesettings/-/lodash.templatesettings-3.1.1.tgz"
    },
    "lodash.values": {
      "version": "2.4.1",
      "from": "lodash.values@>=2.4.1 <2.5.0",
      "resolved": "https://registry.npmjs.org/lodash.values/-/lodash.values-2.4.1.tgz",
      "dependencies": {
        "lodash.keys": {
          "version": "2.4.1",
          "from": "lodash.keys@>=2.4.1 <2.5.0",
          "resolved": "https://registry.npmjs.org/lodash.keys/-/lodash.keys-2.4.1.tgz"
        }
      }
    },
    "log-symbols": {
      "version": "1.0.2",
      "from": "log-symbols@>=1.0.2 <2.0.0",
      "resolved": "https://registry.npmjs.org/log-symbols/-/log-symbols-1.0.2.tgz"
    },
    "log4js": {
      "version": "0.6.38",
      "from": "log4js@>=0.6.31 <0.7.0",
      "resolved": "https://registry.npmjs.org/log4js/-/log4js-0.6.38.tgz",
      "dependencies": {
        "readable-stream": {
          "version": "1.0.34",
          "from": "readable-stream@>=1.0.2 <1.1.0",
          "resolved": "https://registry.npmjs.org/readable-stream/-/readable-stream-1.0.34.tgz"
        },
        "semver": {
          "version": "4.3.6",
          "from": "semver@>=4.3.3 <4.4.0",
          "resolved": "https://registry.npmjs.org/semver/-/semver-4.3.6.tgz"
        }
      }
    },
    "lolex": {
      "version": "1.4.0",
      "from": "lolex@>=1.4.0 <1.5.0",
      "resolved": "https://registry.npmjs.org/lolex/-/lolex-1.4.0.tgz"
    },
    "longest": {
      "version": "1.0.1",
      "from": "longest@>=1.0.1 <2.0.0",
      "resolved": "https://registry.npmjs.org/longest/-/longest-1.0.1.tgz"
    },
    "loud-rejection": {
      "version": "1.6.0",
      "from": "loud-rejection@>=1.0.0 <2.0.0",
      "resolved": "https://registry.npmjs.org/loud-rejection/-/loud-rejection-1.6.0.tgz"
    },
    "lru-cache": {
      "version": "2.7.3",
      "from": "lru-cache@>=2.0.0 <3.0.0",
      "resolved": "https://registry.npmjs.org/lru-cache/-/lru-cache-2.7.3.tgz"
    },
    "map-cache": {
      "version": "0.2.2",
      "from": "map-cache@>=0.2.0 <0.3.0",
      "resolved": "https://registry.npmjs.org/map-cache/-/map-cache-0.2.2.tgz"
    },
    "map-obj": {
      "version": "1.0.1",
      "from": "map-obj@>=1.0.1 <2.0.0",
      "resolved": "https://registry.npmjs.org/map-obj/-/map-obj-1.0.1.tgz"
    },
    "map-stream": {
      "version": "0.0.7",
      "from": "map-stream@>=0.0.3 <0.1.0",
      "resolved": "https://registry.npmjs.org/map-stream/-/map-stream-0.0.7.tgz"
    },
    "md5": {
      "version": "2.2.1",
      "from": "md5@>=2.2.1 <2.3.0",
      "resolved": "https://registry.npmjs.org/md5/-/md5-2.2.1.tgz"
    },
    "md5.js": {
      "version": "1.3.4",
      "from": "md5.js@>=1.3.4 <2.0.0",
      "resolved": "https://registry.npmjs.org/md5.js/-/md5.js-1.3.4.tgz",
      "dependencies": {
        "hash-base": {
          "version": "3.0.4",
          "from": "hash-base@>=3.0.0 <4.0.0",
          "resolved": "https://registry.npmjs.org/hash-base/-/hash-base-3.0.4.tgz"
        }
      }
    },
    "media-typer": {
      "version": "0.3.0",
      "from": "media-typer@0.3.0",
      "resolved": "https://registry.npmjs.org/media-typer/-/media-typer-0.3.0.tgz"
    },
    "mem": {
      "version": "1.1.0",
      "from": "mem@>=1.1.0 <2.0.0",
      "resolved": "https://registry.npmjs.org/mem/-/mem-1.1.0.tgz"
    },
    "memory-fs": {
      "version": "0.4.1",
      "from": "memory-fs@>=0.4.1 <0.5.0",
      "resolved": "https://registry.npmjs.org/memory-fs/-/memory-fs-0.4.1.tgz",
      "dependencies": {
        "isarray": {
          "version": "1.0.0",
          "from": "isarray@>=1.0.0 <1.1.0",
          "resolved": "https://registry.npmjs.org/isarray/-/isarray-1.0.0.tgz"
        },
        "readable-stream": {
          "version": "2.3.3",
          "from": "readable-stream@>=2.0.1 <3.0.0",
          "resolved": "https://registry.npmjs.org/readable-stream/-/readable-stream-2.3.3.tgz"
        },
        "string_decoder": {
          "version": "1.0.3",
          "from": "string_decoder@>=1.0.3 <1.1.0",
          "resolved": "https://registry.npmjs.org/string_decoder/-/string_decoder-1.0.3.tgz"
        }
      }
    },
    "meow": {
      "version": "3.7.0",
      "from": "meow@>=3.3.0 <4.0.0",
      "resolved": "https://registry.npmjs.org/meow/-/meow-3.7.0.tgz"
    },
    "merge-descriptors": {
      "version": "1.0.1",
      "from": "merge-descriptors@1.0.1",
      "resolved": "https://registry.npmjs.org/merge-descriptors/-/merge-descriptors-1.0.1.tgz"
    },
    "merge-stream": {
      "version": "1.0.1",
      "from": "merge-stream@>=1.0.0 <2.0.0",
      "resolved": "https://registry.npmjs.org/merge-stream/-/merge-stream-1.0.1.tgz",
      "dependencies": {
        "isarray": {
          "version": "1.0.0",
          "from": "isarray@>=1.0.0 <1.1.0",
          "resolved": "https://registry.npmjs.org/isarray/-/isarray-1.0.0.tgz"
        },
        "readable-stream": {
          "version": "2.3.3",
          "from": "readable-stream@>=2.0.1 <3.0.0",
          "resolved": "https://registry.npmjs.org/readable-stream/-/readable-stream-2.3.3.tgz"
        },
        "string_decoder": {
          "version": "1.0.3",
          "from": "string_decoder@>=1.0.3 <1.1.0",
          "resolved": "https://registry.npmjs.org/string_decoder/-/string_decoder-1.0.3.tgz"
        }
      }
    },
    "merge2": {
      "version": "1.0.3",
      "from": "merge2@>=1.0.2 <1.1.0",
      "resolved": "https://registry.npmjs.org/merge2/-/merge2-1.0.3.tgz"
    },
    "method-override": {
      "version": "2.3.9",
      "from": "method-override@>=2.3.5 <2.4.0",
      "resolved": "https://registry.npmjs.org/method-override/-/method-override-2.3.9.tgz",
      "dependencies": {
        "debug": {
          "version": "2.6.8",
          "from": "debug@2.6.8",
          "resolved": "https://registry.npmjs.org/debug/-/debug-2.6.8.tgz"
        },
        "ms": {
          "version": "2.0.0",
          "from": "ms@2.0.0",
          "resolved": "https://registry.npmjs.org/ms/-/ms-2.0.0.tgz"
        }
      }
    },
    "methods": {
      "version": "1.1.2",
      "from": "methods@>=1.1.2 <1.2.0",
      "resolved": "https://registry.npmjs.org/methods/-/methods-1.1.2.tgz"
    },
    "micromatch": {
      "version": "2.3.11",
      "from": "micromatch@>=2.3.7 <3.0.0",
      "resolved": "https://registry.npmjs.org/micromatch/-/micromatch-2.3.11.tgz"
    },
    "miller-rabin": {
      "version": "4.0.0",
      "from": "miller-rabin@>=4.0.0 <5.0.0",
      "resolved": "https://registry.npmjs.org/miller-rabin/-/miller-rabin-4.0.0.tgz"
    },
    "mime": {
      "version": "1.4.0",
      "from": "mime@>=1.3.4 <2.0.0",
      "resolved": "https://registry.npmjs.org/mime/-/mime-1.4.0.tgz"
    },
    "mime-db": {
      "version": "1.29.0",
      "from": "mime-db@>=1.29.0 <1.30.0",
      "resolved": "https://registry.npmjs.org/mime-db/-/mime-db-1.29.0.tgz"
    },
    "mime-types": {
      "version": "2.1.16",
      "from": "mime-types@>=2.1.7 <2.2.0",
      "resolved": "https://registry.npmjs.org/mime-types/-/mime-types-2.1.16.tgz"
    },
    "mimic-fn": {
      "version": "1.1.0",
      "from": "mimic-fn@>=1.0.0 <2.0.0",
      "resolved": "https://registry.npmjs.org/mimic-fn/-/mimic-fn-1.1.0.tgz"
    },
    "minimalistic-assert": {
      "version": "1.0.0",
      "from": "minimalistic-assert@>=1.0.0 <2.0.0",
      "resolved": "https://registry.npmjs.org/minimalistic-assert/-/minimalistic-assert-1.0.0.tgz"
    },
    "minimalistic-crypto-utils": {
      "version": "1.0.1",
      "from": "minimalistic-crypto-utils@>=1.0.0 <2.0.0",
      "resolved": "https://registry.npmjs.org/minimalistic-crypto-utils/-/minimalistic-crypto-utils-1.0.1.tgz"
    },
    "minimatch": {
      "version": "3.0.4",
      "from": "minimatch@>=3.0.2 <3.1.0",
      "resolved": "https://registry.npmjs.org/minimatch/-/minimatch-3.0.4.tgz"
    },
    "minimist": {
      "version": "1.2.0",
      "from": "minimist@>=1.1.0 <2.0.0",
      "resolved": "https://registry.npmjs.org/minimist/-/minimist-1.2.0.tgz"
    },
    "minipass": {
      "version": "2.2.1",
      "from": "minipass@>=2.0.2 <3.0.0",
      "resolved": "https://registry.npmjs.org/minipass/-/minipass-2.2.1.tgz",
      "dependencies": {
        "yallist": {
          "version": "3.0.2",
          "from": "yallist@>=3.0.0 <4.0.0",
          "resolved": "https://registry.npmjs.org/yallist/-/yallist-3.0.2.tgz"
        }
      }
    },
    "minizlib": {
      "version": "1.0.3",
      "from": "minizlib@>=1.0.3 <2.0.0",
      "resolved": "https://registry.npmjs.org/minizlib/-/minizlib-1.0.3.tgz"
    },
    "mkdirp": {
      "version": "0.5.1",
      "from": "mkdirp@>=0.5.0 <0.6.0",
      "resolved": "https://registry.npmjs.org/mkdirp/-/mkdirp-0.5.1.tgz",
      "dependencies": {
        "minimist": {
          "version": "0.0.8",
          "from": "minimist@0.0.8",
          "resolved": "https://registry.npmjs.org/minimist/-/minimist-0.0.8.tgz"
        }
      }
    },
    "mocha": {
      "version": "3.4.2",
      "from": "mocha@>=3.4.2 <3.5.0",
      "resolved": "https://registry.npmjs.org/mocha/-/mocha-3.4.2.tgz",
      "dependencies": {
        "glob": {
          "version": "7.1.1",
          "from": "glob@7.1.1",
          "resolved": "https://registry.npmjs.org/glob/-/glob-7.1.1.tgz"
        },
        "supports-color": {
          "version": "3.1.2",
          "from": "supports-color@3.1.2",
          "resolved": "https://registry.npmjs.org/supports-color/-/supports-color-3.1.2.tgz"
        }
      }
    },
    "mocha-clean": {
      "version": "0.4.0",
      "from": "mocha-clean@>=0.4.0 <0.5.0",
      "resolved": "https://registry.npmjs.org/mocha-clean/-/mocha-clean-0.4.0.tgz"
    },
    "morgan": {
      "version": "1.6.1",
      "from": "morgan@>=1.6.1 <1.7.0",
      "resolved": "https://registry.npmjs.org/morgan/-/morgan-1.6.1.tgz",
      "dependencies": {
        "debug": {
          "version": "2.2.0",
          "from": "debug@>=2.2.0 <2.3.0",
          "resolved": "https://registry.npmjs.org/debug/-/debug-2.2.0.tgz"
        },
        "depd": {
          "version": "1.0.1",
          "from": "depd@>=1.0.1 <1.1.0",
          "resolved": "https://registry.npmjs.org/depd/-/depd-1.0.1.tgz"
        },
        "ms": {
          "version": "0.7.1",
          "from": "ms@0.7.1",
          "resolved": "https://registry.npmjs.org/ms/-/ms-0.7.1.tgz"
        }
      }
    },
    "ms": {
      "version": "0.7.2",
      "from": "ms@0.7.2",
      "resolved": "https://registry.npmjs.org/ms/-/ms-0.7.2.tgz"
    },
    "multiparty": {
      "version": "3.3.2",
      "from": "multiparty@3.3.2",
      "resolved": "https://registry.npmjs.org/multiparty/-/multiparty-3.3.2.tgz"
    },
    "multipipe": {
      "version": "0.1.2",
      "from": "multipipe@>=0.1.2 <0.2.0",
      "resolved": "https://registry.npmjs.org/multipipe/-/multipipe-0.1.2.tgz"
    },
    "mute-stream": {
      "version": "0.0.7",
      "from": "mute-stream@>=0.0.4 <0.1.0",
      "resolved": "https://registry.npmjs.org/mute-stream/-/mute-stream-0.0.7.tgz"
    },
    "nan": {
      "version": "2.7.0",
      "from": "nan@>=2.3.2 <3.0.0",
      "resolved": "https://registry.npmjs.org/nan/-/nan-2.7.0.tgz"
    },
    "natives": {
      "version": "1.1.0",
      "from": "natives@>=1.1.0 <2.0.0",
      "resolved": "https://registry.npmjs.org/natives/-/natives-1.1.0.tgz"
    },
    "negotiator": {
      "version": "0.6.1",
      "from": "negotiator@0.6.1",
      "resolved": "https://registry.npmjs.org/negotiator/-/negotiator-0.6.1.tgz"
    },
    "node-forge": {
      "version": "0.7.1",
      "from": "node-forge@>=0.7.1 <0.8.0",
      "resolved": "https://registry.npmjs.org/node-forge/-/node-forge-0.7.1.tgz"
    },
    "node-gyp": {
      "version": "3.6.2",
      "from": "node-gyp@>=3.3.1 <4.0.0",
      "resolved": "https://registry.npmjs.org/node-gyp/-/node-gyp-3.6.2.tgz",
      "dependencies": {
        "tar": {
          "version": "2.2.1",
          "from": "tar@>=2.0.0 <3.0.0",
          "resolved": "https://registry.npmjs.org/tar/-/tar-2.2.1.tgz"
        }
      }
    },
    "node-libs-browser": {
      "version": "2.0.0",
      "from": "node-libs-browser@>=2.0.0 <3.0.0",
      "resolved": "https://registry.npmjs.org/node-libs-browser/-/node-libs-browser-2.0.0.tgz",
      "dependencies": {
        "isarray": {
          "version": "1.0.0",
          "from": "isarray@>=1.0.0 <1.1.0",
          "resolved": "https://registry.npmjs.org/isarray/-/isarray-1.0.0.tgz"
        },
        "readable-stream": {
          "version": "2.3.3",
          "from": "readable-stream@>=2.0.5 <3.0.0",
          "resolved": "https://registry.npmjs.org/readable-stream/-/readable-stream-2.3.3.tgz",
          "dependencies": {
            "string_decoder": {
              "version": "1.0.3",
              "from": "string_decoder@>=1.0.3 <1.1.0",
              "resolved": "https://registry.npmjs.org/string_decoder/-/string_decoder-1.0.3.tgz"
            }
          }
        }
      }
    },
    "node-notifier": {
      "version": "5.0.2",
      "from": "node-notifier@>=5.0.2 <5.1.0",
      "resolved": "https://registry.npmjs.org/node-notifier/-/node-notifier-5.0.2.tgz"
    },
    "node-sass": {
      "version": "4.5.3",
      "from": "node-sass@>=4.2.0 <5.0.0",
      "resolved": "https://registry.npmjs.org/node-sass/-/node-sass-4.5.3.tgz",
      "dependencies": {
        "cross-spawn": {
          "version": "3.0.1",
          "from": "cross-spawn@>=3.0.0 <4.0.0",
          "resolved": "https://registry.npmjs.org/cross-spawn/-/cross-spawn-3.0.1.tgz"
        },
        "gaze": {
          "version": "1.1.2",
          "from": "gaze@>=1.0.0 <2.0.0",
          "resolved": "https://registry.npmjs.org/gaze/-/gaze-1.1.2.tgz"
        },
        "globule": {
          "version": "1.2.0",
          "from": "globule@>=1.0.0 <2.0.0",
          "resolved": "https://registry.npmjs.org/globule/-/globule-1.2.0.tgz",
          "dependencies": {
            "glob": {
              "version": "7.1.2",
              "from": "glob@>=7.1.1 <7.2.0",
              "resolved": "https://registry.npmjs.org/glob/-/glob-7.1.2.tgz"
            }
          }
        },
        "lodash": {
          "version": "4.17.4",
          "from": "lodash@>=4.17.4 <4.18.0",
          "resolved": "https://registry.npmjs.org/lodash/-/lodash-4.17.4.tgz"
        },
        "lru-cache": {
          "version": "4.1.1",
          "from": "lru-cache@>=4.0.1 <5.0.0",
          "resolved": "https://registry.npmjs.org/lru-cache/-/lru-cache-4.1.1.tgz"
        }
      }
    },
    "node.extend": {
      "version": "1.1.6",
      "from": "node.extend@>=1.0.10 <2.0.0",
      "resolved": "https://registry.npmjs.org/node.extend/-/node.extend-1.1.6.tgz"
    },
    "nopt": {
      "version": "3.0.6",
      "from": "nopt@>=3.0.0 <4.0.0",
      "resolved": "https://registry.npmjs.org/nopt/-/nopt-3.0.6.tgz"
    },
    "normalize-package-data": {
      "version": "2.4.0",
      "from": "normalize-package-data@>=2.3.2 <3.0.0",
      "resolved": "https://registry.npmjs.org/normalize-package-data/-/normalize-package-data-2.4.0.tgz"
    },
    "normalize-path": {
      "version": "2.1.1",
      "from": "normalize-path@>=2.0.1 <3.0.0",
      "resolved": "https://registry.npmjs.org/normalize-path/-/normalize-path-2.1.1.tgz"
    },
    "normalize-range": {
      "version": "0.1.2",
      "from": "normalize-range@>=0.1.2 <0.2.0",
      "resolved": "https://registry.npmjs.org/normalize-range/-/normalize-range-0.1.2.tgz"
    },
    "npm-package-arg": {
      "version": "5.1.2",
      "from": "npm-package-arg@>=5.1.2 <5.2.0",
      "resolved": "https://registry.npmjs.org/npm-package-arg/-/npm-package-arg-5.1.2.tgz"
    },
    "npm-run-path": {
      "version": "2.0.2",
      "from": "npm-run-path@>=2.0.0 <3.0.0",
      "resolved": "https://registry.npmjs.org/npm-run-path/-/npm-run-path-2.0.2.tgz"
    },
    "npmlog": {
      "version": "4.1.2",
      "from": "npmlog@>=4.0.0 <5.0.0",
      "resolved": "https://registry.npmjs.org/npmlog/-/npmlog-4.1.2.tgz"
    },
    "num2fraction": {
      "version": "1.2.2",
      "from": "num2fraction@>=1.2.2 <2.0.0",
      "resolved": "https://registry.npmjs.org/num2fraction/-/num2fraction-1.2.2.tgz"
    },
    "number-is-nan": {
      "version": "1.0.1",
      "from": "number-is-nan@>=1.0.0 <2.0.0",
      "resolved": "https://registry.npmjs.org/number-is-nan/-/number-is-nan-1.0.1.tgz"
    },
    "oauth-sign": {
      "version": "0.8.2",
      "from": "oauth-sign@>=0.8.1 <0.9.0",
      "resolved": "https://registry.npmjs.org/oauth-sign/-/oauth-sign-0.8.2.tgz"
    },
    "object-assign": {
      "version": "4.1.1",
      "from": "object-assign@>=4.1.0 <4.2.0",
      "resolved": "https://registry.npmjs.org/object-assign/-/object-assign-4.1.1.tgz"
    },
    "object-component": {
      "version": "0.0.3",
      "from": "object-component@0.0.3",
      "resolved": "https://registry.npmjs.org/object-component/-/object-component-0.0.3.tgz"
    },
    "object-keys": {
      "version": "0.4.0",
      "from": "object-keys@>=0.4.0 <0.5.0",
      "resolved": "https://registry.npmjs.org/object-keys/-/object-keys-0.4.0.tgz"
    },
    "object.defaults": {
      "version": "1.1.0",
      "from": "object.defaults@>=1.1.0 <2.0.0",
      "resolved": "https://registry.npmjs.org/object.defaults/-/object.defaults-1.1.0.tgz",
      "dependencies": {
        "for-own": {
          "version": "1.0.0",
          "from": "for-own@>=1.0.0 <2.0.0",
          "resolved": "https://registry.npmjs.org/for-own/-/for-own-1.0.0.tgz"
        },
        "isobject": {
          "version": "3.0.1",
          "from": "isobject@>=3.0.0 <4.0.0",
          "resolved": "https://registry.npmjs.org/isobject/-/isobject-3.0.1.tgz"
        }
      }
    },
    "object.omit": {
      "version": "2.0.1",
      "from": "object.omit@>=2.0.0 <3.0.0",
      "resolved": "https://registry.npmjs.org/object.omit/-/object.omit-2.0.1.tgz"
    },
    "object.pick": {
      "version": "1.3.0",
      "from": "object.pick@>=1.2.0 <2.0.0",
      "resolved": "https://registry.npmjs.org/object.pick/-/object.pick-1.3.0.tgz",
      "dependencies": {
        "isobject": {
          "version": "3.0.1",
          "from": "isobject@>=3.0.1 <4.0.0",
          "resolved": "https://registry.npmjs.org/isobject/-/isobject-3.0.1.tgz"
        }
      }
    },
    "on-finished": {
      "version": "2.3.0",
      "from": "on-finished@>=2.3.0 <2.4.0",
      "resolved": "https://registry.npmjs.org/on-finished/-/on-finished-2.3.0.tgz"
    },
    "on-headers": {
      "version": "1.0.1",
      "from": "on-headers@>=1.0.0 <1.1.0",
      "resolved": "https://registry.npmjs.org/on-headers/-/on-headers-1.0.1.tgz"
    },
    "once": {
      "version": "1.4.0",
      "from": "once@>=1.3.0 <2.0.0",
      "resolved": "https://registry.npmjs.org/once/-/once-1.4.0.tgz"
    },
    "onetime": {
      "version": "1.1.0",
      "from": "onetime@>=1.0.0 <2.0.0",
      "resolved": "https://registry.npmjs.org/onetime/-/onetime-1.1.0.tgz"
    },
    "open": {
      "version": "0.0.5",
      "from": "open@0.0.5",
      "resolved": "https://registry.npmjs.org/open/-/open-0.0.5.tgz"
    },
    "optimist": {
      "version": "0.6.1",
      "from": "optimist@>=0.6.1 <0.7.0",
      "resolved": "https://registry.npmjs.org/optimist/-/optimist-0.6.1.tgz",
      "dependencies": {
        "minimist": {
          "version": "0.0.10",
          "from": "minimist@>=0.0.1 <0.1.0",
          "resolved": "https://registry.npmjs.org/minimist/-/minimist-0.0.10.tgz"
        },
        "wordwrap": {
          "version": "0.0.3",
          "from": "wordwrap@>=0.0.2 <0.1.0",
          "resolved": "https://registry.npmjs.org/wordwrap/-/wordwrap-0.0.3.tgz"
        }
      }
    },
    "optionator": {
      "version": "0.8.2",
      "from": "optionator@>=0.8.1 <0.9.0",
      "resolved": "https://registry.npmjs.org/optionator/-/optionator-0.8.2.tgz"
    },
    "options": {
      "version": "0.0.6",
      "from": "options@>=0.0.5",
      "resolved": "https://registry.npmjs.org/options/-/options-0.0.6.tgz"
    },
    "orchestrator": {
      "version": "0.3.8",
      "from": "orchestrator@>=0.3.8 <0.4.0",
      "resolved": "https://registry.npmjs.org/orchestrator/-/orchestrator-0.3.8.tgz",
      "dependencies": {
        "end-of-stream": {
          "version": "0.1.5",
          "from": "end-of-stream@>=0.1.5 <0.2.0",
          "resolved": "https://registry.npmjs.org/end-of-stream/-/end-of-stream-0.1.5.tgz"
        },
        "once": {
          "version": "1.3.3",
          "from": "once@>=1.3.0 <1.4.0",
          "resolved": "https://registry.npmjs.org/once/-/once-1.3.3.tgz"
        }
      }
    },
    "ordered-read-streams": {
      "version": "0.1.0",
      "from": "ordered-read-streams@>=0.1.0 <0.2.0",
      "resolved": "https://registry.npmjs.org/ordered-read-streams/-/ordered-read-streams-0.1.0.tgz"
    },
    "os-browserify": {
      "version": "0.2.1",
      "from": "os-browserify@>=0.2.0 <0.3.0",
      "resolved": "https://registry.npmjs.org/os-browserify/-/os-browserify-0.2.1.tgz"
    },
    "os-homedir": {
      "version": "1.0.2",
      "from": "os-homedir@>=1.0.1 <2.0.0",
      "resolved": "https://registry.npmjs.org/os-homedir/-/os-homedir-1.0.2.tgz"
    },
    "os-locale": {
      "version": "1.4.0",
      "from": "os-locale@>=1.4.0 <2.0.0",
      "resolved": "https://registry.npmjs.org/os-locale/-/os-locale-1.4.0.tgz"
    },
    "os-shim": {
      "version": "0.1.3",
      "from": "os-shim@>=0.1.2 <0.2.0",
      "resolved": "https://registry.npmjs.org/os-shim/-/os-shim-0.1.3.tgz"
    },
    "os-tmpdir": {
      "version": "1.0.2",
      "from": "os-tmpdir@>=1.0.0 <2.0.0",
      "resolved": "https://registry.npmjs.org/os-tmpdir/-/os-tmpdir-1.0.2.tgz"
    },
    "osenv": {
      "version": "0.1.4",
      "from": "osenv@>=0.0.0 <1.0.0",
      "resolved": "https://registry.npmjs.org/osenv/-/osenv-0.1.4.tgz"
    },
    "p-finally": {
      "version": "1.0.0",
      "from": "p-finally@>=1.0.0 <2.0.0",
      "resolved": "https://registry.npmjs.org/p-finally/-/p-finally-1.0.0.tgz"
    },
    "p-limit": {
      "version": "1.1.0",
      "from": "p-limit@>=1.1.0 <2.0.0",
      "resolved": "https://registry.npmjs.org/p-limit/-/p-limit-1.1.0.tgz"
    },
    "p-locate": {
      "version": "2.0.0",
      "from": "p-locate@>=2.0.0 <3.0.0",
      "resolved": "https://registry.npmjs.org/p-locate/-/p-locate-2.0.0.tgz"
    },
    "pako": {
      "version": "0.2.9",
      "from": "pako@>=0.2.0 <0.3.0",
      "resolved": "https://registry.npmjs.org/pako/-/pako-0.2.9.tgz"
    },
    "parse-asn1": {
      "version": "5.1.0",
      "from": "parse-asn1@>=5.0.0 <6.0.0",
      "resolved": "https://registry.npmjs.org/parse-asn1/-/parse-asn1-5.1.0.tgz"
    },
    "parse-filepath": {
      "version": "1.0.1",
      "from": "parse-filepath@>=1.0.1 <2.0.0",
      "resolved": "https://registry.npmjs.org/parse-filepath/-/parse-filepath-1.0.1.tgz"
    },
    "parse-glob": {
      "version": "3.0.4",
      "from": "parse-glob@>=3.0.4 <4.0.0",
      "resolved": "https://registry.npmjs.org/parse-glob/-/parse-glob-3.0.4.tgz"
    },
    "parse-json": {
      "version": "2.2.0",
      "from": "parse-json@>=2.2.0 <3.0.0",
      "resolved": "https://registry.npmjs.org/parse-json/-/parse-json-2.2.0.tgz"
    },
    "parse-passwd": {
      "version": "1.0.0",
      "from": "parse-passwd@>=1.0.0 <2.0.0",
      "resolved": "https://registry.npmjs.org/parse-passwd/-/parse-passwd-1.0.0.tgz"
    },
    "parsejson": {
      "version": "0.0.3",
      "from": "parsejson@0.0.3",
      "resolved": "https://registry.npmjs.org/parsejson/-/parsejson-0.0.3.tgz"
    },
    "parseqs": {
      "version": "0.0.5",
      "from": "parseqs@0.0.5",
      "resolved": "https://registry.npmjs.org/parseqs/-/parseqs-0.0.5.tgz"
    },
    "parseuri": {
      "version": "0.0.5",
      "from": "parseuri@0.0.5",
      "resolved": "https://registry.npmjs.org/parseuri/-/parseuri-0.0.5.tgz"
    },
    "parseurl": {
      "version": "1.3.1",
      "from": "parseurl@>=1.3.1 <1.4.0",
      "resolved": "https://registry.npmjs.org/parseurl/-/parseurl-1.3.1.tgz"
    },
    "path-browserify": {
      "version": "0.0.0",
      "from": "path-browserify@0.0.0",
      "resolved": "https://registry.npmjs.org/path-browserify/-/path-browserify-0.0.0.tgz"
    },
    "path-dirname": {
      "version": "1.0.2",
      "from": "path-dirname@>=1.0.0 <2.0.0",
      "resolved": "https://registry.npmjs.org/path-dirname/-/path-dirname-1.0.2.tgz"
    },
    "path-exists": {
      "version": "2.1.0",
      "from": "path-exists@>=2.0.0 <3.0.0",
      "resolved": "https://registry.npmjs.org/path-exists/-/path-exists-2.1.0.tgz"
    },
    "path-is-absolute": {
      "version": "1.0.1",
      "from": "path-is-absolute@>=1.0.0 <2.0.0",
      "resolved": "https://registry.npmjs.org/path-is-absolute/-/path-is-absolute-1.0.1.tgz"
    },
    "path-is-inside": {
      "version": "1.0.2",
      "from": "path-is-inside@>=1.0.1 <2.0.0",
      "resolved": "https://registry.npmjs.org/path-is-inside/-/path-is-inside-1.0.2.tgz"
    },
    "path-key": {
      "version": "2.0.1",
      "from": "path-key@>=2.0.0 <3.0.0",
      "resolved": "https://registry.npmjs.org/path-key/-/path-key-2.0.1.tgz"
    },
    "path-parse": {
      "version": "1.0.5",
      "from": "path-parse@>=1.0.5 <2.0.0",
      "resolved": "https://registry.npmjs.org/path-parse/-/path-parse-1.0.5.tgz"
    },
    "path-root": {
      "version": "0.1.1",
      "from": "path-root@>=0.1.1 <0.2.0",
      "resolved": "https://registry.npmjs.org/path-root/-/path-root-0.1.1.tgz"
    },
    "path-root-regex": {
      "version": "0.1.2",
      "from": "path-root-regex@>=0.1.0 <0.2.0",
      "resolved": "https://registry.npmjs.org/path-root-regex/-/path-root-regex-0.1.2.tgz"
    },
    "path-to-regexp": {
      "version": "0.1.7",
      "from": "path-to-regexp@0.1.7",
      "resolved": "https://registry.npmjs.org/path-to-regexp/-/path-to-regexp-0.1.7.tgz"
    },
    "path-type": {
      "version": "1.1.0",
      "from": "path-type@>=1.0.0 <2.0.0",
      "resolved": "https://registry.npmjs.org/path-type/-/path-type-1.1.0.tgz"
    },
    "pause": {
      "version": "0.1.0",
      "from": "pause@0.1.0",
      "resolved": "https://registry.npmjs.org/pause/-/pause-0.1.0.tgz"
    },
    "pause-stream": {
      "version": "0.0.11",
      "from": "pause-stream@0.0.11",
      "resolved": "https://registry.npmjs.org/pause-stream/-/pause-stream-0.0.11.tgz"
    },
    "pbkdf2": {
      "version": "3.0.13",
      "from": "pbkdf2@>=3.0.3 <4.0.0",
      "resolved": "https://registry.npmjs.org/pbkdf2/-/pbkdf2-3.0.13.tgz"
    },
    "pend": {
      "version": "1.2.0",
      "from": "pend@>=1.2.0 <1.3.0",
      "resolved": "https://registry.npmjs.org/pend/-/pend-1.2.0.tgz"
    },
    "performance-now": {
      "version": "0.2.0",
      "from": "performance-now@>=0.2.0 <0.3.0",
      "resolved": "https://registry.npmjs.org/performance-now/-/performance-now-0.2.0.tgz"
    },
    "phantomjs-polyfill": {
      "version": "0.0.2",
      "from": "phantomjs-polyfill@>=0.0.2 <0.1.0",
      "resolved": "https://registry.npmjs.org/phantomjs-polyfill/-/phantomjs-polyfill-0.0.2.tgz"
    },
    "phantomjs-prebuilt": {
      "version": "2.1.15",
      "from": "phantomjs-prebuilt@>=2.1.6 <2.2.0",
      "resolved": "https://registry.npmjs.org/phantomjs-prebuilt/-/phantomjs-prebuilt-2.1.15.tgz",
      "dependencies": {
        "fs-extra": {
          "version": "1.0.0",
          "from": "fs-extra@>=1.0.0 <1.1.0",
          "resolved": "https://registry.npmjs.org/fs-extra/-/fs-extra-1.0.0.tgz"
        },
        "which": {
          "version": "1.2.14",
          "from": "which@>=1.2.10 <1.3.0",
          "resolved": "https://registry.npmjs.org/which/-/which-1.2.14.tgz"
        }
      }
    },
    "pidof": {
      "version": "1.0.2",
      "from": "pidof@>=1.0.2 <1.1.0",
      "resolved": "https://registry.npmjs.org/pidof/-/pidof-1.0.2.tgz"
    },
    "pify": {
      "version": "2.3.0",
      "from": "pify@>=2.0.0 <3.0.0",
      "resolved": "https://registry.npmjs.org/pify/-/pify-2.3.0.tgz"
    },
    "pinkie": {
      "version": "2.0.4",
      "from": "pinkie@>=2.0.0 <3.0.0",
      "resolved": "https://registry.npmjs.org/pinkie/-/pinkie-2.0.4.tgz"
    },
    "pinkie-promise": {
      "version": "2.0.1",
      "from": "pinkie-promise@>=2.0.0 <3.0.0",
      "resolved": "https://registry.npmjs.org/pinkie-promise/-/pinkie-promise-2.0.1.tgz"
    },
    "pkg-conf": {
      "version": "1.1.3",
      "from": "pkg-conf@>=1.1.2 <2.0.0",
      "resolved": "https://registry.npmjs.org/pkg-conf/-/pkg-conf-1.1.3.tgz"
    },
    "plur": {
      "version": "2.1.2",
      "from": "plur@>=2.1.0 <3.0.0",
      "resolved": "https://registry.npmjs.org/plur/-/plur-2.1.2.tgz"
    },
    "postcss": {
      "version": "5.2.17",
      "from": "postcss@>=5.0.21 <6.0.0",
      "resolved": "https://registry.npmjs.org/postcss/-/postcss-5.2.17.tgz",
      "dependencies": {
        "source-map": {
          "version": "0.5.7",
          "from": "source-map@>=0.5.6 <0.6.0",
          "resolved": "https://registry.npmjs.org/source-map/-/source-map-0.5.7.tgz"
        },
        "supports-color": {
          "version": "3.2.3",
          "from": "supports-color@>=3.2.3 <4.0.0",
          "resolved": "https://registry.npmjs.org/supports-color/-/supports-color-3.2.3.tgz"
        }
      }
    },
    "postcss-load-config": {
      "version": "1.2.0",
      "from": "postcss-load-config@>=1.1.0 <2.0.0",
      "resolved": "https://registry.npmjs.org/postcss-load-config/-/postcss-load-config-1.2.0.tgz"
    },
    "postcss-load-options": {
      "version": "1.2.0",
      "from": "postcss-load-options@>=1.2.0 <2.0.0",
      "resolved": "https://registry.npmjs.org/postcss-load-options/-/postcss-load-options-1.2.0.tgz"
    },
    "postcss-load-plugins": {
      "version": "2.3.0",
      "from": "postcss-load-plugins@>=2.3.0 <3.0.0",
      "resolved": "https://registry.npmjs.org/postcss-load-plugins/-/postcss-load-plugins-2.3.0.tgz"
    },
    "postcss-modules": {
      "version": "0.6.4",
      "from": "postcss-modules@>=0.6.4 <0.7.0",
      "resolved": "https://registry.npmjs.org/postcss-modules/-/postcss-modules-0.6.4.tgz"
    },
    "postcss-modules-extract-imports": {
      "version": "1.1.0",
      "from": "postcss-modules-extract-imports@1.1.0",
      "resolved": "https://registry.npmjs.org/postcss-modules-extract-imports/-/postcss-modules-extract-imports-1.1.0.tgz",
      "dependencies": {
        "ansi-styles": {
          "version": "3.2.0",
          "from": "ansi-styles@>=3.1.0 <4.0.0",
          "resolved": "https://registry.npmjs.org/ansi-styles/-/ansi-styles-3.2.0.tgz"
        },
        "chalk": {
          "version": "2.1.0",
          "from": "chalk@>=2.1.0 <3.0.0",
          "resolved": "https://registry.npmjs.org/chalk/-/chalk-2.1.0.tgz"
        },
        "has-flag": {
          "version": "2.0.0",
          "from": "has-flag@>=2.0.0 <3.0.0",
          "resolved": "https://registry.npmjs.org/has-flag/-/has-flag-2.0.0.tgz"
        },
        "postcss": {
          "version": "6.0.10",
          "from": "postcss@>=6.0.1 <7.0.0",
          "resolved": "https://registry.npmjs.org/postcss/-/postcss-6.0.10.tgz"
        },
        "source-map": {
          "version": "0.5.7",
          "from": "source-map@>=0.5.7 <0.6.0",
          "resolved": "https://registry.npmjs.org/source-map/-/source-map-0.5.7.tgz"
        },
        "supports-color": {
<<<<<<< HEAD
          "version": "4.3.0",
          "from": "supports-color@>=4.2.1 <5.0.0",
          "resolved": "https://registry.npmjs.org/supports-color/-/supports-color-4.3.0.tgz"
=======
          "version": "4.4.0",
          "from": "supports-color@>=4.2.1 <5.0.0",
          "resolved": "https://registry.npmjs.org/supports-color/-/supports-color-4.4.0.tgz"
>>>>>>> 889ebb60
        }
      }
    },
    "postcss-modules-local-by-default": {
      "version": "1.2.0",
      "from": "postcss-modules-local-by-default@1.2.0",
      "resolved": "https://registry.npmjs.org/postcss-modules-local-by-default/-/postcss-modules-local-by-default-1.2.0.tgz",
      "dependencies": {
        "ansi-styles": {
          "version": "3.2.0",
          "from": "ansi-styles@>=3.1.0 <4.0.0",
          "resolved": "https://registry.npmjs.org/ansi-styles/-/ansi-styles-3.2.0.tgz"
        },
        "chalk": {
          "version": "2.1.0",
          "from": "chalk@>=2.1.0 <3.0.0",
          "resolved": "https://registry.npmjs.org/chalk/-/chalk-2.1.0.tgz"
        },
        "has-flag": {
          "version": "2.0.0",
          "from": "has-flag@>=2.0.0 <3.0.0",
          "resolved": "https://registry.npmjs.org/has-flag/-/has-flag-2.0.0.tgz"
        },
        "postcss": {
          "version": "6.0.10",
          "from": "postcss@>=6.0.1 <7.0.0",
          "resolved": "https://registry.npmjs.org/postcss/-/postcss-6.0.10.tgz"
        },
        "source-map": {
          "version": "0.5.7",
          "from": "source-map@>=0.5.7 <0.6.0",
          "resolved": "https://registry.npmjs.org/source-map/-/source-map-0.5.7.tgz"
        },
        "supports-color": {
<<<<<<< HEAD
          "version": "4.3.0",
          "from": "supports-color@>=4.2.1 <5.0.0",
          "resolved": "https://registry.npmjs.org/supports-color/-/supports-color-4.3.0.tgz"
=======
          "version": "4.4.0",
          "from": "supports-color@>=4.2.1 <5.0.0",
          "resolved": "https://registry.npmjs.org/supports-color/-/supports-color-4.4.0.tgz"
>>>>>>> 889ebb60
        }
      }
    },
    "postcss-modules-scope": {
      "version": "1.1.0",
      "from": "postcss-modules-scope@1.1.0",
      "resolved": "https://registry.npmjs.org/postcss-modules-scope/-/postcss-modules-scope-1.1.0.tgz",
      "dependencies": {
        "ansi-styles": {
          "version": "3.2.0",
          "from": "ansi-styles@>=3.1.0 <4.0.0",
          "resolved": "https://registry.npmjs.org/ansi-styles/-/ansi-styles-3.2.0.tgz"
        },
        "chalk": {
          "version": "2.1.0",
          "from": "chalk@>=2.1.0 <3.0.0",
          "resolved": "https://registry.npmjs.org/chalk/-/chalk-2.1.0.tgz"
        },
        "has-flag": {
          "version": "2.0.0",
          "from": "has-flag@>=2.0.0 <3.0.0",
          "resolved": "https://registry.npmjs.org/has-flag/-/has-flag-2.0.0.tgz"
        },
        "postcss": {
          "version": "6.0.10",
          "from": "postcss@>=6.0.1 <7.0.0",
          "resolved": "https://registry.npmjs.org/postcss/-/postcss-6.0.10.tgz"
        },
        "source-map": {
          "version": "0.5.7",
          "from": "source-map@>=0.5.7 <0.6.0",
          "resolved": "https://registry.npmjs.org/source-map/-/source-map-0.5.7.tgz"
        },
        "supports-color": {
<<<<<<< HEAD
          "version": "4.3.0",
          "from": "supports-color@>=4.2.1 <5.0.0",
          "resolved": "https://registry.npmjs.org/supports-color/-/supports-color-4.3.0.tgz"
=======
          "version": "4.4.0",
          "from": "supports-color@>=4.2.1 <5.0.0",
          "resolved": "https://registry.npmjs.org/supports-color/-/supports-color-4.4.0.tgz"
>>>>>>> 889ebb60
        }
      }
    },
    "postcss-modules-values": {
      "version": "1.3.0",
      "from": "postcss-modules-values@1.3.0",
      "resolved": "https://registry.npmjs.org/postcss-modules-values/-/postcss-modules-values-1.3.0.tgz",
      "dependencies": {
        "ansi-styles": {
          "version": "3.2.0",
          "from": "ansi-styles@>=3.1.0 <4.0.0",
          "resolved": "https://registry.npmjs.org/ansi-styles/-/ansi-styles-3.2.0.tgz"
        },
        "chalk": {
          "version": "2.1.0",
          "from": "chalk@>=2.1.0 <3.0.0",
          "resolved": "https://registry.npmjs.org/chalk/-/chalk-2.1.0.tgz"
        },
        "has-flag": {
          "version": "2.0.0",
          "from": "has-flag@>=2.0.0 <3.0.0",
          "resolved": "https://registry.npmjs.org/has-flag/-/has-flag-2.0.0.tgz"
        },
        "postcss": {
          "version": "6.0.10",
          "from": "postcss@>=6.0.1 <7.0.0",
          "resolved": "https://registry.npmjs.org/postcss/-/postcss-6.0.10.tgz"
        },
        "source-map": {
          "version": "0.5.7",
          "from": "source-map@>=0.5.7 <0.6.0",
          "resolved": "https://registry.npmjs.org/source-map/-/source-map-0.5.7.tgz"
        },
        "supports-color": {
<<<<<<< HEAD
          "version": "4.3.0",
          "from": "supports-color@>=4.2.1 <5.0.0",
          "resolved": "https://registry.npmjs.org/supports-color/-/supports-color-4.3.0.tgz"
=======
          "version": "4.4.0",
          "from": "supports-color@>=4.2.1 <5.0.0",
          "resolved": "https://registry.npmjs.org/supports-color/-/supports-color-4.4.0.tgz"
>>>>>>> 889ebb60
        }
      }
    },
    "postcss-value-parser": {
      "version": "3.3.0",
      "from": "postcss-value-parser@>=3.2.3 <4.0.0",
      "resolved": "https://registry.npmjs.org/postcss-value-parser/-/postcss-value-parser-3.3.0.tgz"
    },
    "prelude-ls": {
      "version": "1.1.2",
      "from": "prelude-ls@>=1.1.2 <1.2.0",
      "resolved": "https://registry.npmjs.org/prelude-ls/-/prelude-ls-1.1.2.tgz"
    },
    "preserve": {
      "version": "0.2.0",
      "from": "preserve@>=0.2.0 <0.3.0",
      "resolved": "https://registry.npmjs.org/preserve/-/preserve-0.2.0.tgz"
    },
    "pretty-hrtime": {
      "version": "1.0.3",
      "from": "pretty-hrtime@>=1.0.2 <1.1.0",
      "resolved": "https://registry.npmjs.org/pretty-hrtime/-/pretty-hrtime-1.0.3.tgz"
    },
    "process": {
      "version": "0.11.10",
      "from": "process@>=0.11.0 <0.12.0",
      "resolved": "https://registry.npmjs.org/process/-/process-0.11.10.tgz"
    },
    "process-nextick-args": {
      "version": "1.0.7",
      "from": "process-nextick-args@>=1.0.6 <1.1.0",
      "resolved": "https://registry.npmjs.org/process-nextick-args/-/process-nextick-args-1.0.7.tgz"
    },
    "progress": {
      "version": "1.1.8",
      "from": "progress@>=1.1.8 <1.2.0",
      "resolved": "https://registry.npmjs.org/progress/-/progress-1.1.8.tgz"
    },
    "proxy-addr": {
      "version": "1.1.5",
      "from": "proxy-addr@>=1.1.3 <1.2.0",
      "resolved": "https://registry.npmjs.org/proxy-addr/-/proxy-addr-1.1.5.tgz"
    },
    "prr": {
      "version": "0.0.0",
      "from": "prr@>=0.0.0 <0.1.0",
      "resolved": "https://registry.npmjs.org/prr/-/prr-0.0.0.tgz"
    },
    "pseudomap": {
      "version": "1.0.2",
      "from": "pseudomap@>=1.0.2 <2.0.0",
      "resolved": "https://registry.npmjs.org/pseudomap/-/pseudomap-1.0.2.tgz"
    },
    "public-encrypt": {
      "version": "4.0.0",
      "from": "public-encrypt@>=4.0.0 <5.0.0",
      "resolved": "https://registry.npmjs.org/public-encrypt/-/public-encrypt-4.0.0.tgz"
    },
    "punycode": {
      "version": "1.4.1",
      "from": "punycode@>=1.4.1 <2.0.0",
      "resolved": "https://registry.npmjs.org/punycode/-/punycode-1.4.1.tgz"
    },
    "qs": {
      "version": "6.4.0",
      "from": "qs@>=6.4.0 <6.5.0",
      "resolved": "https://registry.npmjs.org/qs/-/qs-6.4.0.tgz"
    },
    "querystring": {
      "version": "0.2.0",
      "from": "querystring@0.2.0",
      "resolved": "https://registry.npmjs.org/querystring/-/querystring-0.2.0.tgz"
    },
    "querystring-es3": {
      "version": "0.2.1",
      "from": "querystring-es3@>=0.2.0 <0.3.0",
      "resolved": "https://registry.npmjs.org/querystring-es3/-/querystring-es3-0.2.1.tgz"
    },
    "random-bytes": {
      "version": "1.0.0",
      "from": "random-bytes@>=1.0.0 <1.1.0",
      "resolved": "https://registry.npmjs.org/random-bytes/-/random-bytes-1.0.0.tgz"
    },
    "randomatic": {
      "version": "1.1.7",
      "from": "randomatic@>=1.1.3 <2.0.0",
      "resolved": "https://registry.npmjs.org/randomatic/-/randomatic-1.1.7.tgz",
      "dependencies": {
        "is-number": {
          "version": "3.0.0",
          "from": "is-number@>=3.0.0 <4.0.0",
          "resolved": "https://registry.npmjs.org/is-number/-/is-number-3.0.0.tgz",
          "dependencies": {
            "kind-of": {
              "version": "3.2.2",
              "from": "kind-of@^3.0.2",
              "resolved": "https://registry.npmjs.org/kind-of/-/kind-of-3.2.2.tgz"
            }
          }
        },
        "kind-of": {
          "version": "4.0.0",
          "from": "kind-of@>=4.0.0 <5.0.0",
          "resolved": "https://registry.npmjs.org/kind-of/-/kind-of-4.0.0.tgz"
        }
      }
    },
    "randombytes": {
      "version": "2.0.5",
      "from": "randombytes@>=2.0.0 <3.0.0",
      "resolved": "https://registry.npmjs.org/randombytes/-/randombytes-2.0.5.tgz"
    },
    "range-parser": {
      "version": "1.2.0",
      "from": "range-parser@>=1.0.3 <2.0.0",
      "resolved": "https://registry.npmjs.org/range-parser/-/range-parser-1.2.0.tgz"
    },
    "raw-body": {
      "version": "2.2.0",
      "from": "raw-body@>=2.2.0 <2.3.0",
      "resolved": "https://registry.npmjs.org/raw-body/-/raw-body-2.2.0.tgz"
    },
    "read": {
      "version": "1.0.7",
      "from": "read@>=1.0.3 <1.1.0",
      "resolved": "https://registry.npmjs.org/read/-/read-1.0.7.tgz"
    },
    "read-package-json": {
      "version": "2.0.12",
      "from": "read-package-json@>=2.0.0 <3.0.0",
      "resolved": "https://registry.npmjs.org/read-package-json/-/read-package-json-2.0.12.tgz",
      "dependencies": {
        "glob": {
          "version": "7.1.2",
          "from": "glob@>=7.1.1 <8.0.0",
          "resolved": "https://registry.npmjs.org/glob/-/glob-7.1.2.tgz"
        }
      }
    },
    "read-package-tree": {
      "version": "5.1.6",
      "from": "read-package-tree@>=5.1.5 <5.2.0",
      "resolved": "https://registry.npmjs.org/read-package-tree/-/read-package-tree-5.1.6.tgz"
    },
    "read-pkg": {
      "version": "1.1.0",
      "from": "read-pkg@>=1.0.0 <2.0.0",
      "resolved": "https://registry.npmjs.org/read-pkg/-/read-pkg-1.1.0.tgz"
    },
    "read-pkg-up": {
      "version": "1.0.1",
      "from": "read-pkg-up@>=1.0.1 <2.0.0",
      "resolved": "https://registry.npmjs.org/read-pkg-up/-/read-pkg-up-1.0.1.tgz"
    },
    "readable-stream": {
      "version": "1.1.14",
      "from": "readable-stream@>=1.1.9 <1.2.0",
      "resolved": "https://registry.npmjs.org/readable-stream/-/readable-stream-1.1.14.tgz"
    },
    "readdir-scoped-modules": {
      "version": "1.0.2",
      "from": "readdir-scoped-modules@>=1.0.0 <2.0.0",
      "resolved": "https://registry.npmjs.org/readdir-scoped-modules/-/readdir-scoped-modules-1.0.2.tgz"
    },
    "readdirp": {
      "version": "2.1.0",
      "from": "readdirp@>=2.0.0 <3.0.0",
      "resolved": "https://registry.npmjs.org/readdirp/-/readdirp-2.1.0.tgz",
      "dependencies": {
        "isarray": {
          "version": "1.0.0",
          "from": "isarray@>=1.0.0 <1.1.0",
          "resolved": "https://registry.npmjs.org/isarray/-/isarray-1.0.0.tgz"
        },
        "readable-stream": {
          "version": "2.3.3",
          "from": "readable-stream@>=2.0.2 <3.0.0",
          "resolved": "https://registry.npmjs.org/readable-stream/-/readable-stream-2.3.3.tgz"
        },
        "string_decoder": {
          "version": "1.0.3",
          "from": "string_decoder@>=1.0.3 <1.1.0",
          "resolved": "https://registry.npmjs.org/string_decoder/-/string_decoder-1.0.3.tgz"
        }
      }
    },
    "rechoir": {
      "version": "0.6.2",
      "from": "rechoir@>=0.6.2 <0.7.0",
      "resolved": "https://registry.npmjs.org/rechoir/-/rechoir-0.6.2.tgz"
    },
    "redent": {
      "version": "1.0.0",
      "from": "redent@>=1.0.0 <2.0.0",
      "resolved": "https://registry.npmjs.org/redent/-/redent-1.0.0.tgz"
    },
    "regenerate": {
      "version": "1.3.2",
      "from": "regenerate@>=1.2.1 <2.0.0",
      "resolved": "https://registry.npmjs.org/regenerate/-/regenerate-1.3.2.tgz"
    },
    "regex-cache": {
      "version": "0.4.3",
      "from": "regex-cache@>=0.4.2 <0.5.0",
      "resolved": "https://registry.npmjs.org/regex-cache/-/regex-cache-0.4.3.tgz"
    },
    "regexpu-core": {
      "version": "1.0.0",
      "from": "regexpu-core@>=1.0.0 <2.0.0",
      "resolved": "https://registry.npmjs.org/regexpu-core/-/regexpu-core-1.0.0.tgz"
    },
    "regjsgen": {
      "version": "0.2.0",
      "from": "regjsgen@>=0.2.0 <0.3.0",
      "resolved": "https://registry.npmjs.org/regjsgen/-/regjsgen-0.2.0.tgz"
    },
    "regjsparser": {
      "version": "0.1.5",
      "from": "regjsparser@>=0.1.4 <0.2.0",
      "resolved": "https://registry.npmjs.org/regjsparser/-/regjsparser-0.1.5.tgz"
    },
    "remove-trailing-separator": {
      "version": "1.1.0",
      "from": "remove-trailing-separator@>=1.0.1 <2.0.0",
      "resolved": "https://registry.npmjs.org/remove-trailing-separator/-/remove-trailing-separator-1.1.0.tgz"
    },
    "repeat-element": {
      "version": "1.1.2",
      "from": "repeat-element@>=1.1.2 <2.0.0",
      "resolved": "https://registry.npmjs.org/repeat-element/-/repeat-element-1.1.2.tgz"
    },
    "repeat-string": {
      "version": "1.6.1",
      "from": "repeat-string@>=1.5.2 <2.0.0",
      "resolved": "https://registry.npmjs.org/repeat-string/-/repeat-string-1.6.1.tgz"
    },
    "repeating": {
      "version": "2.0.1",
      "from": "repeating@>=2.0.0 <3.0.0",
      "resolved": "https://registry.npmjs.org/repeating/-/repeating-2.0.1.tgz"
    },
    "replace-ext": {
      "version": "0.0.1",
      "from": "replace-ext@0.0.1",
      "resolved": "https://registry.npmjs.org/replace-ext/-/replace-ext-0.0.1.tgz"
    },
    "replacestream": {
      "version": "4.0.2",
      "from": "replacestream@>=4.0.0 <5.0.0",
      "resolved": "https://registry.npmjs.org/replacestream/-/replacestream-4.0.2.tgz",
      "dependencies": {
        "isarray": {
          "version": "1.0.0",
          "from": "isarray@>=1.0.0 <1.1.0",
          "resolved": "https://registry.npmjs.org/isarray/-/isarray-1.0.0.tgz"
        },
        "readable-stream": {
          "version": "2.3.3",
          "from": "readable-stream@>=2.0.2 <3.0.0",
          "resolved": "https://registry.npmjs.org/readable-stream/-/readable-stream-2.3.3.tgz"
        },
        "string_decoder": {
          "version": "1.0.3",
          "from": "string_decoder@>=1.0.3 <1.1.0",
          "resolved": "https://registry.npmjs.org/string_decoder/-/string_decoder-1.0.3.tgz"
        }
      }
    },
    "request": {
      "version": "2.81.0",
      "from": "request@>=2.54.0 <3.0.0",
      "resolved": "https://registry.npmjs.org/request/-/request-2.81.0.tgz"
    },
    "request-progress": {
      "version": "2.0.1",
      "from": "request-progress@>=2.0.1 <2.1.0",
      "resolved": "https://registry.npmjs.org/request-progress/-/request-progress-2.0.1.tgz"
    },
    "require-directory": {
      "version": "2.1.1",
      "from": "require-directory@>=2.1.1 <3.0.0",
      "resolved": "https://registry.npmjs.org/require-directory/-/require-directory-2.1.1.tgz"
    },
    "require-from-string": {
      "version": "1.2.1",
      "from": "require-from-string@>=1.1.0 <2.0.0",
      "resolved": "https://registry.npmjs.org/require-from-string/-/require-from-string-1.2.1.tgz"
    },
    "require-main-filename": {
      "version": "1.0.1",
      "from": "require-main-filename@>=1.0.1 <2.0.0",
      "resolved": "https://registry.npmjs.org/require-main-filename/-/require-main-filename-1.0.1.tgz"
    },
    "requires-port": {
      "version": "1.0.0",
      "from": "requires-port@>=1.0.0 <2.0.0",
      "resolved": "https://registry.npmjs.org/requires-port/-/requires-port-1.0.0.tgz"
    },
    "resolve": {
      "version": "1.4.0",
      "from": "resolve@>=1.1.7 <2.0.0",
      "resolved": "https://registry.npmjs.org/resolve/-/resolve-1.4.0.tgz"
    },
    "resolve-dir": {
      "version": "0.1.1",
      "from": "resolve-dir@>=0.1.0 <0.2.0",
      "resolved": "https://registry.npmjs.org/resolve-dir/-/resolve-dir-0.1.1.tgz"
    },
    "resolve-from": {
      "version": "1.0.1",
      "from": "resolve-from@>=1.0.0 <2.0.0",
      "resolved": "https://registry.npmjs.org/resolve-from/-/resolve-from-1.0.1.tgz"
    },
    "response-time": {
      "version": "2.3.2",
      "from": "response-time@>=2.3.1 <2.4.0",
      "resolved": "https://registry.npmjs.org/response-time/-/response-time-2.3.2.tgz"
    },
    "restore-cursor": {
      "version": "1.0.1",
      "from": "restore-cursor@>=1.0.1 <2.0.0",
      "resolved": "https://registry.npmjs.org/restore-cursor/-/restore-cursor-1.0.1.tgz"
    },
    "right-align": {
      "version": "0.1.3",
      "from": "right-align@>=0.1.1 <0.2.0",
      "resolved": "https://registry.npmjs.org/right-align/-/right-align-0.1.3.tgz"
    },
    "rimraf": {
      "version": "2.5.4",
      "from": "rimraf@>=2.5.4 <2.6.0",
      "resolved": "https://registry.npmjs.org/rimraf/-/rimraf-2.5.4.tgz"
    },
    "ripemd160": {
      "version": "2.0.1",
      "from": "ripemd160@>=2.0.0 <3.0.0",
      "resolved": "https://registry.npmjs.org/ripemd160/-/ripemd160-2.0.1.tgz"
    },
    "rndm": {
      "version": "1.2.0",
      "from": "rndm@1.2.0",
      "resolved": "https://registry.npmjs.org/rndm/-/rndm-1.2.0.tgz"
    },
    "run-async": {
      "version": "2.3.0",
      "from": "run-async@>=2.2.0 <3.0.0",
      "resolved": "https://registry.npmjs.org/run-async/-/run-async-2.3.0.tgz"
    },
    "rx": {
      "version": "4.1.0",
      "from": "rx@>=4.1.0 <5.0.0",
      "resolved": "https://registry.npmjs.org/rx/-/rx-4.1.0.tgz"
    },
    "safe-buffer": {
      "version": "5.1.1",
      "from": "safe-buffer@>=5.1.1 <5.2.0",
      "resolved": "https://registry.npmjs.org/safe-buffer/-/safe-buffer-5.1.1.tgz"
    },
    "samsam": {
      "version": "1.1.2",
      "from": "samsam@1.1.2",
      "resolved": "https://registry.npmjs.org/samsam/-/samsam-1.1.2.tgz"
    },
    "sass-graph": {
      "version": "2.2.4",
      "from": "sass-graph@>=2.1.1 <3.0.0",
      "resolved": "https://registry.npmjs.org/sass-graph/-/sass-graph-2.2.4.tgz",
      "dependencies": {
        "camelcase": {
          "version": "3.0.0",
          "from": "camelcase@>=3.0.0 <4.0.0",
          "resolved": "https://registry.npmjs.org/camelcase/-/camelcase-3.0.0.tgz"
        },
        "which-module": {
          "version": "1.0.0",
          "from": "which-module@>=1.0.0 <2.0.0",
          "resolved": "https://registry.npmjs.org/which-module/-/which-module-1.0.0.tgz"
        },
        "yargs": {
          "version": "7.1.0",
          "from": "yargs@>=7.0.0 <8.0.0",
          "resolved": "https://registry.npmjs.org/yargs/-/yargs-7.1.0.tgz"
        },
        "yargs-parser": {
          "version": "5.0.0",
          "from": "yargs-parser@>=5.0.0 <6.0.0",
          "resolved": "https://registry.npmjs.org/yargs-parser/-/yargs-parser-5.0.0.tgz"
        }
      }
    },
    "scss-tokenizer": {
      "version": "0.2.3",
      "from": "scss-tokenizer@>=0.2.3 <0.3.0",
      "resolved": "https://registry.npmjs.org/scss-tokenizer/-/scss-tokenizer-0.2.3.tgz",
      "dependencies": {
        "source-map": {
          "version": "0.4.4",
          "from": "source-map@>=0.4.2 <0.5.0",
          "resolved": "https://registry.npmjs.org/source-map/-/source-map-0.4.4.tgz"
        }
      }
    },
    "semver": {
      "version": "5.3.0",
      "from": "semver@>=5.3.0 <5.4.0",
      "resolved": "https://registry.npmjs.org/semver/-/semver-5.3.0.tgz"
    },
    "send": {
      "version": "0.14.2",
      "from": "send@0.14.2",
      "resolved": "https://registry.npmjs.org/send/-/send-0.14.2.tgz",
      "dependencies": {
        "debug": {
          "version": "2.2.0",
          "from": "debug@>=2.2.0 <2.3.0",
          "resolved": "https://registry.npmjs.org/debug/-/debug-2.2.0.tgz",
          "dependencies": {
            "ms": {
              "version": "0.7.1",
              "from": "ms@0.7.1",
              "resolved": "https://registry.npmjs.org/ms/-/ms-0.7.1.tgz"
            }
          }
        },
        "http-errors": {
          "version": "1.5.1",
          "from": "http-errors@>=1.5.1 <1.6.0",
          "resolved": "https://registry.npmjs.org/http-errors/-/http-errors-1.5.1.tgz"
        },
        "mime": {
          "version": "1.3.4",
          "from": "mime@1.3.4",
          "resolved": "https://registry.npmjs.org/mime/-/mime-1.3.4.tgz"
        },
        "setprototypeof": {
          "version": "1.0.2",
          "from": "setprototypeof@1.0.2",
          "resolved": "https://registry.npmjs.org/setprototypeof/-/setprototypeof-1.0.2.tgz"
        }
      }
    },
    "sequencify": {
      "version": "0.0.7",
      "from": "sequencify@>=0.0.7 <0.1.0",
      "resolved": "https://registry.npmjs.org/sequencify/-/sequencify-0.0.7.tgz"
    },
    "serve-favicon": {
      "version": "2.3.2",
      "from": "serve-favicon@>=2.3.0 <2.4.0",
      "resolved": "https://registry.npmjs.org/serve-favicon/-/serve-favicon-2.3.2.tgz"
    },
    "serve-index": {
      "version": "1.7.3",
      "from": "serve-index@>=1.7.2 <1.8.0",
      "resolved": "https://registry.npmjs.org/serve-index/-/serve-index-1.7.3.tgz",
      "dependencies": {
        "accepts": {
          "version": "1.2.13",
          "from": "accepts@>=1.2.13 <1.3.0",
          "resolved": "https://registry.npmjs.org/accepts/-/accepts-1.2.13.tgz"
        },
        "debug": {
          "version": "2.2.0",
          "from": "debug@>=2.2.0 <2.3.0",
          "resolved": "https://registry.npmjs.org/debug/-/debug-2.2.0.tgz"
        },
        "http-errors": {
          "version": "1.3.1",
          "from": "http-errors@>=1.3.1 <1.4.0",
          "resolved": "https://registry.npmjs.org/http-errors/-/http-errors-1.3.1.tgz"
        },
        "ms": {
          "version": "0.7.1",
          "from": "ms@0.7.1",
          "resolved": "https://registry.npmjs.org/ms/-/ms-0.7.1.tgz"
        },
        "negotiator": {
          "version": "0.5.3",
          "from": "negotiator@0.5.3",
          "resolved": "https://registry.npmjs.org/negotiator/-/negotiator-0.5.3.tgz"
        }
      }
    },
    "serve-static": {
      "version": "1.11.2",
      "from": "serve-static@>=1.11.2 <1.12.0",
      "resolved": "https://registry.npmjs.org/serve-static/-/serve-static-1.11.2.tgz"
    },
    "set-blocking": {
      "version": "2.0.0",
      "from": "set-blocking@>=2.0.0 <3.0.0",
      "resolved": "https://registry.npmjs.org/set-blocking/-/set-blocking-2.0.0.tgz"
    },
    "set-immediate-shim": {
      "version": "1.0.1",
      "from": "set-immediate-shim@>=1.0.1 <2.0.0",
      "resolved": "https://registry.npmjs.org/set-immediate-shim/-/set-immediate-shim-1.0.1.tgz"
    },
    "setimmediate": {
      "version": "1.0.5",
      "from": "setimmediate@>=1.0.4 <2.0.0",
      "resolved": "https://registry.npmjs.org/setimmediate/-/setimmediate-1.0.5.tgz"
    },
    "setprototypeof": {
      "version": "1.0.3",
      "from": "setprototypeof@1.0.3",
      "resolved": "https://registry.npmjs.org/setprototypeof/-/setprototypeof-1.0.3.tgz"
    },
    "sha.js": {
      "version": "2.4.8",
      "from": "sha.js@>=2.4.0 <3.0.0",
      "resolved": "https://registry.npmjs.org/sha.js/-/sha.js-2.4.8.tgz"
    },
    "shebang-command": {
      "version": "1.2.0",
      "from": "shebang-command@>=1.2.0 <2.0.0",
      "resolved": "https://registry.npmjs.org/shebang-command/-/shebang-command-1.2.0.tgz"
    },
    "shebang-regex": {
      "version": "1.0.0",
      "from": "shebang-regex@>=1.0.0 <2.0.0",
      "resolved": "https://registry.npmjs.org/shebang-regex/-/shebang-regex-1.0.0.tgz"
    },
    "shellwords": {
      "version": "0.1.1",
      "from": "shellwords@>=0.1.0 <0.2.0",
      "resolved": "https://registry.npmjs.org/shellwords/-/shellwords-0.1.1.tgz"
    },
    "sigmund": {
      "version": "1.0.1",
      "from": "sigmund@>=1.0.0 <1.1.0",
      "resolved": "https://registry.npmjs.org/sigmund/-/sigmund-1.0.1.tgz"
    },
    "signal-exit": {
      "version": "3.0.2",
      "from": "signal-exit@>=3.0.0 <4.0.0",
      "resolved": "https://registry.npmjs.org/signal-exit/-/signal-exit-3.0.2.tgz"
    },
    "sinon": {
      "version": "1.17.7",
      "from": "sinon@>=1.17.3 <1.18.0",
      "resolved": "https://registry.npmjs.org/sinon/-/sinon-1.17.7.tgz",
      "dependencies": {
        "lolex": {
          "version": "1.3.2",
          "from": "lolex@1.3.2",
          "resolved": "https://registry.npmjs.org/lolex/-/lolex-1.3.2.tgz"
        }
      }
    },
    "sinon-chai": {
      "version": "2.8.0",
      "from": "sinon-chai@>=2.8.0 <2.9.0",
      "resolved": "https://registry.npmjs.org/sinon-chai/-/sinon-chai-2.8.0.tgz"
    },
    "slash": {
      "version": "1.0.0",
      "from": "slash@>=1.0.0 <2.0.0",
      "resolved": "https://registry.npmjs.org/slash/-/slash-1.0.0.tgz"
    },
    "sntp": {
      "version": "1.0.9",
      "from": "sntp@>=1.0.0 <2.0.0",
      "resolved": "https://registry.npmjs.org/sntp/-/sntp-1.0.9.tgz"
    },
    "socket.io": {
      "version": "1.7.4",
      "from": "socket.io@>=1.4.5 <2.0.0",
      "resolved": "https://registry.npmjs.org/socket.io/-/socket.io-1.7.4.tgz",
      "dependencies": {
        "debug": {
          "version": "2.3.3",
          "from": "debug@2.3.3",
          "resolved": "https://registry.npmjs.org/debug/-/debug-2.3.3.tgz"
        },
        "object-assign": {
          "version": "4.1.0",
          "from": "object-assign@4.1.0",
          "resolved": "https://registry.npmjs.org/object-assign/-/object-assign-4.1.0.tgz"
        }
      }
    },
    "socket.io-adapter": {
      "version": "0.5.0",
      "from": "socket.io-adapter@0.5.0",
      "resolved": "https://registry.npmjs.org/socket.io-adapter/-/socket.io-adapter-0.5.0.tgz",
      "dependencies": {
        "debug": {
          "version": "2.3.3",
          "from": "debug@2.3.3",
          "resolved": "https://registry.npmjs.org/debug/-/debug-2.3.3.tgz"
        }
      }
    },
    "socket.io-client": {
      "version": "1.7.4",
      "from": "socket.io-client@1.7.4",
      "resolved": "https://registry.npmjs.org/socket.io-client/-/socket.io-client-1.7.4.tgz",
      "dependencies": {
        "component-emitter": {
          "version": "1.2.1",
          "from": "component-emitter@1.2.1",
          "resolved": "https://registry.npmjs.org/component-emitter/-/component-emitter-1.2.1.tgz"
        },
        "debug": {
          "version": "2.3.3",
          "from": "debug@2.3.3",
          "resolved": "https://registry.npmjs.org/debug/-/debug-2.3.3.tgz"
        }
      }
    },
    "socket.io-parser": {
      "version": "2.3.1",
      "from": "socket.io-parser@2.3.1",
      "resolved": "https://registry.npmjs.org/socket.io-parser/-/socket.io-parser-2.3.1.tgz",
      "dependencies": {
        "debug": {
          "version": "2.2.0",
          "from": "debug@2.2.0",
          "resolved": "https://registry.npmjs.org/debug/-/debug-2.2.0.tgz"
        },
        "ms": {
          "version": "0.7.1",
          "from": "ms@0.7.1",
          "resolved": "https://registry.npmjs.org/ms/-/ms-0.7.1.tgz"
        }
      }
    },
    "source-list-map": {
      "version": "2.0.0",
      "from": "source-list-map@>=2.0.0 <3.0.0",
      "resolved": "https://registry.npmjs.org/source-list-map/-/source-list-map-2.0.0.tgz"
    },
    "source-map": {
      "version": "0.2.0",
      "from": "source-map@>=0.2.0 <0.3.0",
      "resolved": "https://registry.npmjs.org/source-map/-/source-map-0.2.0.tgz",
      "optional": true
    },
    "sparkles": {
      "version": "1.0.0",
      "from": "sparkles@>=1.0.0 <2.0.0",
      "resolved": "https://registry.npmjs.org/sparkles/-/sparkles-1.0.0.tgz"
    },
    "spawn-sync": {
      "version": "1.0.15",
      "from": "spawn-sync@>=1.0.15 <2.0.0",
      "resolved": "https://registry.npmjs.org/spawn-sync/-/spawn-sync-1.0.15.tgz"
    },
    "spdx-correct": {
      "version": "1.0.2",
      "from": "spdx-correct@>=1.0.0 <1.1.0",
      "resolved": "https://registry.npmjs.org/spdx-correct/-/spdx-correct-1.0.2.tgz"
    },
    "spdx-expression-parse": {
      "version": "1.0.4",
      "from": "spdx-expression-parse@>=1.0.0 <1.1.0",
      "resolved": "https://registry.npmjs.org/spdx-expression-parse/-/spdx-expression-parse-1.0.4.tgz"
    },
    "spdx-license-ids": {
      "version": "1.2.2",
      "from": "spdx-license-ids@>=1.0.2 <2.0.0",
      "resolved": "https://registry.npmjs.org/spdx-license-ids/-/spdx-license-ids-1.2.2.tgz"
    },
    "split": {
      "version": "0.2.10",
      "from": "split@>=0.2.0 <0.3.0",
      "resolved": "https://registry.npmjs.org/split/-/split-0.2.10.tgz"
    },
    "sprintf-js": {
      "version": "1.0.3",
      "from": "sprintf-js@>=1.0.2 <1.1.0",
      "resolved": "https://registry.npmjs.org/sprintf-js/-/sprintf-js-1.0.3.tgz"
    },
    "sshpk": {
      "version": "1.13.1",
      "from": "sshpk@>=1.7.0 <2.0.0",
      "resolved": "https://registry.npmjs.org/sshpk/-/sshpk-1.13.1.tgz",
      "dependencies": {
        "assert-plus": {
          "version": "1.0.0",
          "from": "assert-plus@>=1.0.0 <2.0.0",
          "resolved": "https://registry.npmjs.org/assert-plus/-/assert-plus-1.0.0.tgz"
        }
      }
    },
    "statuses": {
      "version": "1.3.1",
      "from": "statuses@>=1.3.1 <2.0.0",
      "resolved": "https://registry.npmjs.org/statuses/-/statuses-1.3.1.tgz"
    },
    "stdout-stream": {
      "version": "1.4.0",
      "from": "stdout-stream@>=1.4.0 <2.0.0",
      "resolved": "https://registry.npmjs.org/stdout-stream/-/stdout-stream-1.4.0.tgz",
      "dependencies": {
        "isarray": {
          "version": "1.0.0",
          "from": "isarray@>=1.0.0 <1.1.0",
          "resolved": "https://registry.npmjs.org/isarray/-/isarray-1.0.0.tgz"
        },
        "readable-stream": {
          "version": "2.3.3",
          "from": "readable-stream@>=2.0.1 <3.0.0",
          "resolved": "https://registry.npmjs.org/readable-stream/-/readable-stream-2.3.3.tgz"
        },
        "string_decoder": {
          "version": "1.0.3",
          "from": "string_decoder@>=1.0.3 <1.1.0",
          "resolved": "https://registry.npmjs.org/string_decoder/-/string_decoder-1.0.3.tgz"
        }
      }
    },
    "stream-browserify": {
      "version": "2.0.1",
      "from": "stream-browserify@>=2.0.1 <3.0.0",
      "resolved": "https://registry.npmjs.org/stream-browserify/-/stream-browserify-2.0.1.tgz",
      "dependencies": {
        "isarray": {
          "version": "1.0.0",
          "from": "isarray@>=1.0.0 <1.1.0",
          "resolved": "https://registry.npmjs.org/isarray/-/isarray-1.0.0.tgz"
        },
        "readable-stream": {
          "version": "2.3.3",
          "from": "readable-stream@>=2.0.2 <3.0.0",
          "resolved": "https://registry.npmjs.org/readable-stream/-/readable-stream-2.3.3.tgz"
        },
        "string_decoder": {
          "version": "1.0.3",
          "from": "string_decoder@>=1.0.3 <1.1.0",
          "resolved": "https://registry.npmjs.org/string_decoder/-/string_decoder-1.0.3.tgz"
        }
      }
    },
    "stream-combiner": {
      "version": "0.0.4",
      "from": "stream-combiner@>=0.0.3 <0.1.0",
      "resolved": "https://registry.npmjs.org/stream-combiner/-/stream-combiner-0.0.4.tgz"
    },
    "stream-consume": {
      "version": "0.1.0",
      "from": "stream-consume@>=0.1.0 <0.2.0",
      "resolved": "https://registry.npmjs.org/stream-consume/-/stream-consume-0.1.0.tgz"
    },
    "stream-counter": {
      "version": "0.2.0",
      "from": "stream-counter@>=0.2.0 <0.3.0",
      "resolved": "https://registry.npmjs.org/stream-counter/-/stream-counter-0.2.0.tgz"
    },
    "stream-http": {
      "version": "2.7.2",
      "from": "stream-http@>=2.3.1 <3.0.0",
      "resolved": "https://registry.npmjs.org/stream-http/-/stream-http-2.7.2.tgz",
      "dependencies": {
        "isarray": {
          "version": "1.0.0",
          "from": "isarray@>=1.0.0 <1.1.0",
          "resolved": "https://registry.npmjs.org/isarray/-/isarray-1.0.0.tgz"
        },
        "readable-stream": {
          "version": "2.3.3",
          "from": "readable-stream@>=2.2.6 <3.0.0",
          "resolved": "https://registry.npmjs.org/readable-stream/-/readable-stream-2.3.3.tgz"
        },
        "string_decoder": {
          "version": "1.0.3",
          "from": "string_decoder@>=1.0.3 <1.1.0",
          "resolved": "https://registry.npmjs.org/string_decoder/-/string_decoder-1.0.3.tgz"
        }
      }
    },
    "stream-shift": {
      "version": "1.0.0",
      "from": "stream-shift@>=1.0.0 <2.0.0",
      "resolved": "https://registry.npmjs.org/stream-shift/-/stream-shift-1.0.0.tgz"
    },
    "string_decoder": {
      "version": "0.10.31",
      "from": "string_decoder@>=0.10.0 <0.11.0",
      "resolved": "https://registry.npmjs.org/string_decoder/-/string_decoder-0.10.31.tgz"
    },
    "string-hash": {
      "version": "1.1.3",
      "from": "string-hash@>=1.1.1 <2.0.0",
      "resolved": "https://registry.npmjs.org/string-hash/-/string-hash-1.1.3.tgz"
    },
    "string-width": {
      "version": "1.0.2",
      "from": "string-width@>=1.0.1 <2.0.0",
      "resolved": "https://registry.npmjs.org/string-width/-/string-width-1.0.2.tgz"
    },
    "stringstream": {
      "version": "0.0.5",
      "from": "stringstream@>=0.0.4 <0.1.0",
      "resolved": "https://registry.npmjs.org/stringstream/-/stringstream-0.0.5.tgz"
    },
    "strip-ansi": {
      "version": "3.0.1",
      "from": "strip-ansi@>=3.0.0 <4.0.0",
      "resolved": "https://registry.npmjs.org/strip-ansi/-/strip-ansi-3.0.1.tgz"
    },
    "strip-bom": {
      "version": "1.0.0",
      "from": "strip-bom@>=1.0.0 <2.0.0",
      "resolved": "https://registry.npmjs.org/strip-bom/-/strip-bom-1.0.0.tgz"
    },
    "strip-bom-stream": {
      "version": "1.0.0",
      "from": "strip-bom-stream@>=1.0.0 <2.0.0",
      "resolved": "https://registry.npmjs.org/strip-bom-stream/-/strip-bom-stream-1.0.0.tgz",
      "dependencies": {
        "strip-bom": {
          "version": "2.0.0",
          "from": "strip-bom@>=2.0.0 <3.0.0",
          "resolved": "https://registry.npmjs.org/strip-bom/-/strip-bom-2.0.0.tgz"
        }
      }
    },
    "strip-eof": {
      "version": "1.0.0",
      "from": "strip-eof@>=1.0.0 <2.0.0",
      "resolved": "https://registry.npmjs.org/strip-eof/-/strip-eof-1.0.0.tgz"
    },
    "strip-indent": {
      "version": "1.0.1",
      "from": "strip-indent@>=1.0.1 <2.0.0",
      "resolved": "https://registry.npmjs.org/strip-indent/-/strip-indent-1.0.1.tgz"
    },
    "sudo": {
      "version": "1.0.3",
      "from": "sudo@>=1.0.3 <1.1.0",
      "resolved": "https://registry.npmjs.org/sudo/-/sudo-1.0.3.tgz"
    },
    "supports-color": {
      "version": "2.0.0",
      "from": "supports-color@>=2.0.0 <3.0.0",
      "resolved": "https://registry.npmjs.org/supports-color/-/supports-color-2.0.0.tgz"
    },
    "symbol": {
      "version": "0.2.3",
      "from": "symbol@>=0.2.1 <0.3.0",
      "resolved": "https://registry.npmjs.org/symbol/-/symbol-0.2.3.tgz"
    },
    "tapable": {
      "version": "0.2.8",
      "from": "tapable@>=0.2.7 <0.3.0",
      "resolved": "https://registry.npmjs.org/tapable/-/tapable-0.2.8.tgz"
    },
    "tar": {
      "version": "3.1.15",
      "from": "tar@>=3.1.12 <3.2.0",
      "resolved": "https://registry.npmjs.org/tar/-/tar-3.1.15.tgz",
      "dependencies": {
        "yallist": {
          "version": "3.0.2",
          "from": "yallist@>=3.0.2 <4.0.0",
          "resolved": "https://registry.npmjs.org/yallist/-/yallist-3.0.2.tgz"
        }
      }
    },
    "temp": {
      "version": "0.8.3",
      "from": "temp@>=0.8.3 <0.9.0",
      "resolved": "https://registry.npmjs.org/temp/-/temp-0.8.3.tgz",
      "dependencies": {
        "rimraf": {
          "version": "2.2.8",
          "from": "rimraf@>=2.2.6 <2.3.0",
          "resolved": "https://registry.npmjs.org/rimraf/-/rimraf-2.2.8.tgz"
        }
      }
    },
    "ternary-stream": {
      "version": "2.0.1",
      "from": "ternary-stream@>=2.0.1 <3.0.0",
      "resolved": "https://registry.npmjs.org/ternary-stream/-/ternary-stream-2.0.1.tgz"
    },
    "textextensions": {
      "version": "1.0.2",
      "from": "textextensions@>=1.0.0 <1.1.0",
      "resolved": "https://registry.npmjs.org/textextensions/-/textextensions-1.0.2.tgz"
    },
    "throttleit": {
      "version": "1.0.0",
      "from": "throttleit@>=1.0.0 <2.0.0",
      "resolved": "https://registry.npmjs.org/throttleit/-/throttleit-1.0.0.tgz"
    },
    "through": {
      "version": "2.3.8",
      "from": "through@>=2.3.4 <3.0.0",
      "resolved": "https://registry.npmjs.org/through/-/through-2.3.8.tgz"
    },
    "through2": {
      "version": "2.0.3",
      "from": "through2@>=2.0.1 <2.1.0",
      "resolved": "https://registry.npmjs.org/through2/-/through2-2.0.3.tgz",
      "dependencies": {
        "isarray": {
          "version": "1.0.0",
          "from": "isarray@>=1.0.0 <1.1.0",
          "resolved": "https://registry.npmjs.org/isarray/-/isarray-1.0.0.tgz"
        },
        "readable-stream": {
          "version": "2.3.3",
          "from": "readable-stream@>=2.1.5 <3.0.0",
          "resolved": "https://registry.npmjs.org/readable-stream/-/readable-stream-2.3.3.tgz"
        },
        "string_decoder": {
          "version": "1.0.3",
          "from": "string_decoder@>=1.0.3 <1.1.0",
          "resolved": "https://registry.npmjs.org/string_decoder/-/string_decoder-1.0.3.tgz"
        }
      }
    },
    "through2-filter": {
      "version": "2.0.0",
      "from": "through2-filter@>=2.0.0 <3.0.0",
      "resolved": "https://registry.npmjs.org/through2-filter/-/through2-filter-2.0.0.tgz"
    },
    "tildify": {
      "version": "1.2.0",
      "from": "tildify@>=1.0.0 <2.0.0",
      "resolved": "https://registry.npmjs.org/tildify/-/tildify-1.2.0.tgz"
    },
    "time-stamp": {
      "version": "1.1.0",
      "from": "time-stamp@>=1.0.0 <2.0.0",
      "resolved": "https://registry.npmjs.org/time-stamp/-/time-stamp-1.1.0.tgz"
    },
    "timers-browserify": {
      "version": "2.0.4",
      "from": "timers-browserify@>=2.0.2 <3.0.0",
      "resolved": "https://registry.npmjs.org/timers-browserify/-/timers-browserify-2.0.4.tgz"
    },
    "tiny-lr": {
      "version": "0.2.1",
      "from": "tiny-lr@>=0.2.1 <0.3.0",
      "resolved": "https://registry.npmjs.org/tiny-lr/-/tiny-lr-0.2.1.tgz",
      "dependencies": {
        "body-parser": {
          "version": "1.14.2",
          "from": "body-parser@>=1.14.0 <1.15.0",
          "resolved": "https://registry.npmjs.org/body-parser/-/body-parser-1.14.2.tgz",
          "dependencies": {
            "qs": {
              "version": "5.2.0",
              "from": "qs@5.2.0",
              "resolved": "https://registry.npmjs.org/qs/-/qs-5.2.0.tgz"
            }
          }
        },
        "bytes": {
          "version": "2.2.0",
          "from": "bytes@2.2.0",
          "resolved": "https://registry.npmjs.org/bytes/-/bytes-2.2.0.tgz"
        },
        "debug": {
          "version": "2.2.0",
          "from": "debug@>=2.2.0 <2.3.0",
          "resolved": "https://registry.npmjs.org/debug/-/debug-2.2.0.tgz"
        },
        "http-errors": {
          "version": "1.3.1",
          "from": "http-errors@>=1.3.1 <1.4.0",
          "resolved": "https://registry.npmjs.org/http-errors/-/http-errors-1.3.1.tgz"
        },
        "iconv-lite": {
          "version": "0.4.13",
          "from": "iconv-lite@0.4.13",
          "resolved": "https://registry.npmjs.org/iconv-lite/-/iconv-lite-0.4.13.tgz"
        },
        "ms": {
          "version": "0.7.1",
          "from": "ms@0.7.1",
          "resolved": "https://registry.npmjs.org/ms/-/ms-0.7.1.tgz"
        },
        "qs": {
          "version": "5.1.0",
          "from": "qs@>=5.1.0 <5.2.0",
          "resolved": "https://registry.npmjs.org/qs/-/qs-5.1.0.tgz"
        },
        "raw-body": {
          "version": "2.1.7",
          "from": "raw-body@>=2.1.5 <2.2.0",
          "resolved": "https://registry.npmjs.org/raw-body/-/raw-body-2.1.7.tgz",
          "dependencies": {
            "bytes": {
              "version": "2.4.0",
              "from": "bytes@2.4.0",
              "resolved": "https://registry.npmjs.org/bytes/-/bytes-2.4.0.tgz"
            }
          }
        }
      }
    },
    "tmp": {
      "version": "0.0.33",
      "from": "tmp@>=0.0.0 <0.1.0",
      "resolved": "https://registry.npmjs.org/tmp/-/tmp-0.0.33.tgz"
    },
    "to-absolute-glob": {
      "version": "0.1.1",
      "from": "to-absolute-glob@>=0.1.1 <0.2.0",
      "resolved": "https://registry.npmjs.org/to-absolute-glob/-/to-absolute-glob-0.1.1.tgz"
    },
    "to-array": {
      "version": "0.1.4",
      "from": "to-array@0.1.4",
      "resolved": "https://registry.npmjs.org/to-array/-/to-array-0.1.4.tgz"
    },
    "to-arraybuffer": {
      "version": "1.0.1",
      "from": "to-arraybuffer@>=1.0.0 <2.0.0",
      "resolved": "https://registry.npmjs.org/to-arraybuffer/-/to-arraybuffer-1.0.1.tgz"
    },
    "to-iso-string": {
      "version": "0.0.2",
      "from": "to-iso-string@0.0.2",
      "resolved": "https://registry.npmjs.org/to-iso-string/-/to-iso-string-0.0.2.tgz"
    },
    "tough-cookie": {
      "version": "2.3.2",
      "from": "tough-cookie@>=2.3.0 <2.4.0",
      "resolved": "https://registry.npmjs.org/tough-cookie/-/tough-cookie-2.3.2.tgz"
    },
    "trim-newlines": {
      "version": "1.0.0",
      "from": "trim-newlines@>=1.0.0 <2.0.0",
      "resolved": "https://registry.npmjs.org/trim-newlines/-/trim-newlines-1.0.0.tgz"
    },
    "try-json-parse": {
      "version": "0.1.1",
      "from": "try-json-parse@>=0.1.1 <0.2.0",
      "resolved": "https://registry.npmjs.org/try-json-parse/-/try-json-parse-0.1.1.tgz"
    },
    "tslib": {
      "version": "1.7.1",
      "from": "tslib@>=1.7.1 <2.0.0",
      "resolved": "https://registry.npmjs.org/tslib/-/tslib-1.7.1.tgz"
    },
    "tslint": {
      "version": "5.6.0",
      "from": "tslint@>=5.6.0 <5.7.0",
      "resolved": "https://registry.npmjs.org/tslint/-/tslint-5.6.0.tgz",
      "dependencies": {
        "glob": {
          "version": "7.1.2",
          "from": "glob@>=7.1.1 <8.0.0",
          "resolved": "https://registry.npmjs.org/glob/-/glob-7.1.2.tgz"
        }
      }
    },
    "tslint-microsoft-contrib": {
      "version": "5.0.1",
      "from": "tslint-microsoft-contrib@>=5.0.0 <5.1.0",
      "resolved": "https://registry.npmjs.org/tslint-microsoft-contrib/-/tslint-microsoft-contrib-5.0.1.tgz",
      "dependencies": {
        "tsutils": {
          "version": "1.9.1",
          "from": "tsutils@>=1.4.0 <2.0.0",
          "resolved": "https://registry.npmjs.org/tsutils/-/tsutils-1.9.1.tgz"
        }
      }
    },
    "tsscmp": {
      "version": "1.0.5",
      "from": "tsscmp@1.0.5",
      "resolved": "https://registry.npmjs.org/tsscmp/-/tsscmp-1.0.5.tgz"
    },
    "tsutils": {
      "version": "2.8.2",
      "from": "tsutils@>=2.5.1 <3.0.0",
      "resolved": "https://registry.npmjs.org/tsutils/-/tsutils-2.8.2.tgz"
    },
    "tty-browserify": {
      "version": "0.0.0",
      "from": "tty-browserify@0.0.0",
      "resolved": "https://registry.npmjs.org/tty-browserify/-/tty-browserify-0.0.0.tgz"
    },
    "tunnel-agent": {
      "version": "0.6.0",
      "from": "tunnel-agent@>=0.6.0 <0.7.0",
      "resolved": "https://registry.npmjs.org/tunnel-agent/-/tunnel-agent-0.6.0.tgz"
    },
    "tweetnacl": {
      "version": "0.14.5",
      "from": "tweetnacl@>=0.14.0 <0.15.0",
      "resolved": "https://registry.npmjs.org/tweetnacl/-/tweetnacl-0.14.5.tgz",
      "optional": true
    },
    "type-check": {
      "version": "0.3.2",
      "from": "type-check@>=0.3.2 <0.4.0",
      "resolved": "https://registry.npmjs.org/type-check/-/type-check-0.3.2.tgz"
    },
    "type-detect": {
      "version": "1.0.0",
      "from": "type-detect@>=1.0.0 <2.0.0",
      "resolved": "https://registry.npmjs.org/type-detect/-/type-detect-1.0.0.tgz"
    },
    "type-is": {
      "version": "1.6.15",
      "from": "type-is@>=1.6.15 <1.7.0",
      "resolved": "https://registry.npmjs.org/type-is/-/type-is-1.6.15.tgz"
    },
    "typedarray": {
      "version": "0.0.6",
      "from": "typedarray@>=0.0.6 <0.0.7",
      "resolved": "https://registry.npmjs.org/typedarray/-/typedarray-0.0.6.tgz"
    },
    "typescript": {
      "version": "2.4.2",
      "from": "typescript@>=2.4.1 <2.5.0",
      "resolved": "https://registry.npmjs.org/typescript/-/typescript-2.4.2.tgz"
    },
    "uglify-js": {
      "version": "3.0.28",
      "from": "uglify-js@>=3.0.28 <3.1.0",
      "resolved": "https://registry.npmjs.org/uglify-js/-/uglify-js-3.0.28.tgz",
      "dependencies": {
        "commander": {
          "version": "2.11.0",
          "from": "commander@>=2.11.0 <2.12.0",
          "resolved": "https://registry.npmjs.org/commander/-/commander-2.11.0.tgz"
        },
        "source-map": {
          "version": "0.5.7",
          "from": "source-map@>=0.5.1 <0.6.0",
          "resolved": "https://registry.npmjs.org/source-map/-/source-map-0.5.7.tgz"
        }
      }
    },
    "uglify-to-browserify": {
      "version": "1.0.2",
      "from": "uglify-to-browserify@>=1.0.0 <1.1.0",
      "resolved": "https://registry.npmjs.org/uglify-to-browserify/-/uglify-to-browserify-1.0.2.tgz",
      "optional": true
    },
    "uglifyjs-webpack-plugin": {
      "version": "0.4.6",
      "from": "uglifyjs-webpack-plugin@>=0.4.6 <0.5.0",
      "resolved": "https://registry.npmjs.org/uglifyjs-webpack-plugin/-/uglifyjs-webpack-plugin-0.4.6.tgz",
      "dependencies": {
        "camelcase": {
          "version": "1.2.1",
          "from": "camelcase@>=1.0.2 <2.0.0",
          "resolved": "https://registry.npmjs.org/camelcase/-/camelcase-1.2.1.tgz"
        },
        "cliui": {
          "version": "2.1.0",
          "from": "cliui@>=2.1.0 <3.0.0",
          "resolved": "https://registry.npmjs.org/cliui/-/cliui-2.1.0.tgz"
        },
        "source-map": {
          "version": "0.5.7",
          "from": "source-map@>=0.5.6 <0.6.0",
          "resolved": "https://registry.npmjs.org/source-map/-/source-map-0.5.7.tgz"
        },
        "uglify-js": {
          "version": "2.8.29",
          "from": "uglify-js@>=2.8.29 <3.0.0",
          "resolved": "https://registry.npmjs.org/uglify-js/-/uglify-js-2.8.29.tgz"
        },
        "window-size": {
          "version": "0.1.0",
          "from": "window-size@0.1.0",
          "resolved": "https://registry.npmjs.org/window-size/-/window-size-0.1.0.tgz"
        },
        "wordwrap": {
          "version": "0.0.2",
          "from": "wordwrap@0.0.2",
          "resolved": "https://registry.npmjs.org/wordwrap/-/wordwrap-0.0.2.tgz"
        },
        "yargs": {
          "version": "3.10.0",
          "from": "yargs@>=3.10.0 <3.11.0",
          "resolved": "https://registry.npmjs.org/yargs/-/yargs-3.10.0.tgz"
        }
      }
    },
    "uid-safe": {
      "version": "2.1.4",
      "from": "uid-safe@2.1.4",
      "resolved": "https://registry.npmjs.org/uid-safe/-/uid-safe-2.1.4.tgz"
    },
    "ultron": {
      "version": "1.0.2",
      "from": "ultron@>=1.0.0 <1.1.0",
      "resolved": "https://registry.npmjs.org/ultron/-/ultron-1.0.2.tgz"
    },
    "unc-path-regex": {
      "version": "0.1.2",
      "from": "unc-path-regex@>=0.1.0 <0.2.0",
      "resolved": "https://registry.npmjs.org/unc-path-regex/-/unc-path-regex-0.1.2.tgz"
    },
    "unique-stream": {
      "version": "1.0.0",
      "from": "unique-stream@>=1.0.0 <2.0.0",
      "resolved": "https://registry.npmjs.org/unique-stream/-/unique-stream-1.0.0.tgz"
    },
    "unpipe": {
      "version": "1.0.0",
      "from": "unpipe@1.0.0",
      "resolved": "https://registry.npmjs.org/unpipe/-/unpipe-1.0.0.tgz"
    },
    "url": {
      "version": "0.11.0",
      "from": "url@>=0.11.0 <0.12.0",
      "resolved": "https://registry.npmjs.org/url/-/url-0.11.0.tgz",
      "dependencies": {
        "punycode": {
          "version": "1.3.2",
          "from": "punycode@1.3.2",
          "resolved": "https://registry.npmjs.org/punycode/-/punycode-1.3.2.tgz"
        }
      }
    },
    "user-home": {
      "version": "1.1.1",
      "from": "user-home@>=1.1.1 <2.0.0",
      "resolved": "https://registry.npmjs.org/user-home/-/user-home-1.1.1.tgz"
    },
    "useragent": {
      "version": "2.2.1",
      "from": "useragent@>=2.1.6 <3.0.0",
      "resolved": "https://registry.npmjs.org/useragent/-/useragent-2.2.1.tgz",
      "dependencies": {
        "lru-cache": {
          "version": "2.2.4",
          "from": "lru-cache@>=2.2.0 <2.3.0",
          "resolved": "https://registry.npmjs.org/lru-cache/-/lru-cache-2.2.4.tgz"
        }
      }
    },
    "util": {
      "version": "0.10.3",
      "from": "util@>=0.10.3 <1.0.0",
      "resolved": "https://registry.npmjs.org/util/-/util-0.10.3.tgz",
      "dependencies": {
        "inherits": {
          "version": "2.0.1",
          "from": "inherits@2.0.1",
          "resolved": "https://registry.npmjs.org/inherits/-/inherits-2.0.1.tgz"
        }
      }
    },
    "util-deprecate": {
      "version": "1.0.2",
      "from": "util-deprecate@>=1.0.1 <1.1.0",
      "resolved": "https://registry.npmjs.org/util-deprecate/-/util-deprecate-1.0.2.tgz"
    },
    "utils-merge": {
      "version": "1.0.0",
      "from": "utils-merge@1.0.0",
      "resolved": "https://registry.npmjs.org/utils-merge/-/utils-merge-1.0.0.tgz"
    },
    "uuid": {
      "version": "3.1.0",
      "from": "uuid@>=3.0.0 <4.0.0",
      "resolved": "https://registry.npmjs.org/uuid/-/uuid-3.1.0.tgz"
    },
    "v8flags": {
      "version": "2.1.1",
      "from": "v8flags@>=2.0.2 <3.0.0",
      "resolved": "https://registry.npmjs.org/v8flags/-/v8flags-2.1.1.tgz"
    },
    "vali-date": {
      "version": "1.0.0",
      "from": "vali-date@>=1.0.0 <2.0.0",
      "resolved": "https://registry.npmjs.org/vali-date/-/vali-date-1.0.0.tgz"
    },
    "validate-npm-package-license": {
      "version": "3.0.1",
      "from": "validate-npm-package-license@>=3.0.1 <4.0.0",
      "resolved": "https://registry.npmjs.org/validate-npm-package-license/-/validate-npm-package-license-3.0.1.tgz"
    },
    "validate-npm-package-name": {
      "version": "3.0.0",
      "from": "validate-npm-package-name@>=3.0.0 <4.0.0",
      "resolved": "https://registry.npmjs.org/validate-npm-package-name/-/validate-npm-package-name-3.0.0.tgz"
    },
    "validator": {
      "version": "5.7.0",
      "from": "validator@>=5.0.0 <6.0.0",
      "resolved": "https://registry.npmjs.org/validator/-/validator-5.7.0.tgz"
    },
    "vary": {
      "version": "1.1.1",
      "from": "vary@>=1.1.0 <1.2.0",
      "resolved": "https://registry.npmjs.org/vary/-/vary-1.1.1.tgz"
    },
    "verror": {
      "version": "1.10.0",
      "from": "verror@1.10.0",
      "resolved": "https://registry.npmjs.org/verror/-/verror-1.10.0.tgz",
      "dependencies": {
        "assert-plus": {
          "version": "1.0.0",
          "from": "assert-plus@>=1.0.0 <2.0.0",
          "resolved": "https://registry.npmjs.org/assert-plus/-/assert-plus-1.0.0.tgz"
        }
      }
    },
    "vhost": {
      "version": "3.0.2",
      "from": "vhost@>=3.0.1 <3.1.0",
      "resolved": "https://registry.npmjs.org/vhost/-/vhost-3.0.2.tgz"
    },
    "vinyl": {
      "version": "0.5.3",
      "from": "vinyl@>=0.5.0 <0.6.0",
      "resolved": "https://registry.npmjs.org/vinyl/-/vinyl-0.5.3.tgz"
    },
    "vinyl-fs": {
      "version": "0.3.14",
      "from": "vinyl-fs@>=0.3.0 <0.4.0",
      "resolved": "https://registry.npmjs.org/vinyl-fs/-/vinyl-fs-0.3.14.tgz",
      "dependencies": {
        "clone": {
          "version": "0.2.0",
          "from": "clone@>=0.2.0 <0.3.0",
          "resolved": "https://registry.npmjs.org/clone/-/clone-0.2.0.tgz"
        },
        "graceful-fs": {
          "version": "3.0.11",
          "from": "graceful-fs@>=3.0.0 <4.0.0",
          "resolved": "https://registry.npmjs.org/graceful-fs/-/graceful-fs-3.0.11.tgz"
        },
        "readable-stream": {
          "version": "1.0.34",
          "from": "readable-stream@>=1.0.33-1 <1.1.0-0",
          "resolved": "https://registry.npmjs.org/readable-stream/-/readable-stream-1.0.34.tgz"
        },
        "through2": {
          "version": "0.6.5",
          "from": "through2@>=0.6.1 <0.7.0",
          "resolved": "https://registry.npmjs.org/through2/-/through2-0.6.5.tgz"
        },
        "vinyl": {
          "version": "0.4.6",
          "from": "vinyl@>=0.4.0 <0.5.0",
          "resolved": "https://registry.npmjs.org/vinyl/-/vinyl-0.4.6.tgz"
        }
      }
    },
    "vinyl-sourcemaps-apply": {
      "version": "0.2.1",
      "from": "vinyl-sourcemaps-apply@>=0.2.1 <0.3.0",
      "resolved": "https://registry.npmjs.org/vinyl-sourcemaps-apply/-/vinyl-sourcemaps-apply-0.2.1.tgz",
      "dependencies": {
        "source-map": {
          "version": "0.5.7",
          "from": "source-map@>=0.5.1 <0.6.0",
          "resolved": "https://registry.npmjs.org/source-map/-/source-map-0.5.7.tgz"
        }
      }
    },
    "vm-browserify": {
      "version": "0.0.4",
      "from": "vm-browserify@0.0.4",
      "resolved": "https://registry.npmjs.org/vm-browserify/-/vm-browserify-0.0.4.tgz"
    },
    "void-elements": {
      "version": "2.0.1",
      "from": "void-elements@>=2.0.0 <3.0.0",
      "resolved": "https://registry.npmjs.org/void-elements/-/void-elements-2.0.1.tgz"
    },
    "watchpack": {
      "version": "1.4.0",
      "from": "watchpack@>=1.4.0 <2.0.0",
      "resolved": "https://registry.npmjs.org/watchpack/-/watchpack-1.4.0.tgz",
      "dependencies": {
        "async": {
          "version": "2.5.0",
          "from": "async@>=2.1.2 <3.0.0",
          "resolved": "https://registry.npmjs.org/async/-/async-2.5.0.tgz"
        }
      }
    },
    "webpack": {
      "version": "3.5.5",
      "from": "webpack@>=3.5.5 <3.6.0",
      "resolved": "https://registry.npmjs.org/webpack/-/webpack-3.5.5.tgz",
      "dependencies": {
        "ansi-regex": {
          "version": "3.0.0",
          "from": "ansi-regex@>=3.0.0 <4.0.0",
          "resolved": "https://registry.npmjs.org/ansi-regex/-/ansi-regex-3.0.0.tgz"
        },
        "async": {
          "version": "2.5.0",
          "from": "async@>=2.1.2 <3.0.0",
          "resolved": "https://registry.npmjs.org/async/-/async-2.5.0.tgz"
        },
        "camelcase": {
          "version": "4.1.0",
          "from": "camelcase@>=4.1.0 <5.0.0",
          "resolved": "https://registry.npmjs.org/camelcase/-/camelcase-4.1.0.tgz"
        },
        "find-up": {
          "version": "2.1.0",
          "from": "find-up@>=2.0.0 <3.0.0",
          "resolved": "https://registry.npmjs.org/find-up/-/find-up-2.1.0.tgz"
        },
        "has-flag": {
          "version": "2.0.0",
          "from": "has-flag@>=2.0.0 <3.0.0",
          "resolved": "https://registry.npmjs.org/has-flag/-/has-flag-2.0.0.tgz"
        },
        "is-fullwidth-code-point": {
          "version": "2.0.0",
          "from": "is-fullwidth-code-point@>=2.0.0 <3.0.0",
          "resolved": "https://registry.npmjs.org/is-fullwidth-code-point/-/is-fullwidth-code-point-2.0.0.tgz"
        },
        "load-json-file": {
          "version": "2.0.0",
          "from": "load-json-file@>=2.0.0 <3.0.0",
          "resolved": "https://registry.npmjs.org/load-json-file/-/load-json-file-2.0.0.tgz"
        },
        "os-locale": {
          "version": "2.1.0",
          "from": "os-locale@>=2.0.0 <3.0.0",
          "resolved": "https://registry.npmjs.org/os-locale/-/os-locale-2.1.0.tgz"
        },
        "path-type": {
          "version": "2.0.0",
          "from": "path-type@>=2.0.0 <3.0.0",
          "resolved": "https://registry.npmjs.org/path-type/-/path-type-2.0.0.tgz"
        },
        "read-pkg": {
          "version": "2.0.0",
          "from": "read-pkg@>=2.0.0 <3.0.0",
          "resolved": "https://registry.npmjs.org/read-pkg/-/read-pkg-2.0.0.tgz"
        },
        "read-pkg-up": {
          "version": "2.0.0",
          "from": "read-pkg-up@>=2.0.0 <3.0.0",
          "resolved": "https://registry.npmjs.org/read-pkg-up/-/read-pkg-up-2.0.0.tgz"
        },
        "source-map": {
          "version": "0.5.7",
          "from": "source-map@>=0.5.3 <0.6.0",
          "resolved": "https://registry.npmjs.org/source-map/-/source-map-0.5.7.tgz"
        },
        "string-width": {
          "version": "2.1.1",
          "from": "string-width@>=2.0.0 <3.0.0",
          "resolved": "https://registry.npmjs.org/string-width/-/string-width-2.1.1.tgz"
        },
        "strip-ansi": {
          "version": "4.0.0",
          "from": "strip-ansi@>=4.0.0 <5.0.0",
          "resolved": "https://registry.npmjs.org/strip-ansi/-/strip-ansi-4.0.0.tgz"
        },
        "strip-bom": {
          "version": "3.0.0",
          "from": "strip-bom@>=3.0.0 <4.0.0",
          "resolved": "https://registry.npmjs.org/strip-bom/-/strip-bom-3.0.0.tgz"
        },
        "supports-color": {
<<<<<<< HEAD
          "version": "4.3.0",
          "from": "supports-color@>=4.2.1 <5.0.0",
          "resolved": "https://registry.npmjs.org/supports-color/-/supports-color-4.3.0.tgz"
=======
          "version": "4.4.0",
          "from": "supports-color@>=4.2.1 <5.0.0",
          "resolved": "https://registry.npmjs.org/supports-color/-/supports-color-4.4.0.tgz"
>>>>>>> 889ebb60
        },
        "yargs": {
          "version": "8.0.2",
          "from": "yargs@>=8.0.2 <9.0.0",
          "resolved": "https://registry.npmjs.org/yargs/-/yargs-8.0.2.tgz"
        },
        "yargs-parser": {
          "version": "7.0.0",
          "from": "yargs-parser@>=7.0.0 <8.0.0",
          "resolved": "https://registry.npmjs.org/yargs-parser/-/yargs-parser-7.0.0.tgz"
        }
      }
    },
    "webpack-dev-middleware": {
      "version": "1.12.0",
      "from": "webpack-dev-middleware@>=1.0.11 <2.0.0",
      "resolved": "https://registry.npmjs.org/webpack-dev-middleware/-/webpack-dev-middleware-1.12.0.tgz",
      "dependencies": {
        "time-stamp": {
          "version": "2.0.0",
          "from": "time-stamp@>=2.0.0 <3.0.0",
          "resolved": "https://registry.npmjs.org/time-stamp/-/time-stamp-2.0.0.tgz"
        }
      }
    },
    "webpack-sources": {
      "version": "1.0.1",
      "from": "webpack-sources@>=1.0.1 <2.0.0",
      "resolved": "https://registry.npmjs.org/webpack-sources/-/webpack-sources-1.0.1.tgz",
      "dependencies": {
        "source-map": {
          "version": "0.5.7",
          "from": "source-map@>=0.5.3 <0.6.0",
          "resolved": "https://registry.npmjs.org/source-map/-/source-map-0.5.7.tgz"
        }
      }
    },
    "websocket-driver": {
      "version": "0.6.5",
      "from": "websocket-driver@>=0.5.1",
      "resolved": "https://registry.npmjs.org/websocket-driver/-/websocket-driver-0.6.5.tgz"
    },
    "websocket-extensions": {
      "version": "0.1.1",
      "from": "websocket-extensions@>=0.1.1",
      "resolved": "https://registry.npmjs.org/websocket-extensions/-/websocket-extensions-0.1.1.tgz"
    },
    "which": {
      "version": "1.3.0",
      "from": "which@>=1.2.12 <2.0.0",
      "resolved": "https://registry.npmjs.org/which/-/which-1.3.0.tgz"
    },
    "which-module": {
      "version": "2.0.0",
      "from": "which-module@>=2.0.0 <3.0.0",
      "resolved": "https://registry.npmjs.org/which-module/-/which-module-2.0.0.tgz"
    },
    "wide-align": {
      "version": "1.1.2",
      "from": "wide-align@>=1.1.0 <2.0.0",
      "resolved": "https://registry.npmjs.org/wide-align/-/wide-align-1.1.2.tgz"
    },
    "window-size": {
      "version": "0.2.0",
      "from": "window-size@>=0.2.0 <0.3.0",
      "resolved": "https://registry.npmjs.org/window-size/-/window-size-0.2.0.tgz"
    },
    "wordwrap": {
      "version": "1.0.0",
      "from": "wordwrap@>=1.0.0 <1.1.0",
      "resolved": "https://registry.npmjs.org/wordwrap/-/wordwrap-1.0.0.tgz"
    },
    "wrap-ansi": {
      "version": "2.1.0",
      "from": "wrap-ansi@>=2.0.0 <3.0.0",
      "resolved": "https://registry.npmjs.org/wrap-ansi/-/wrap-ansi-2.1.0.tgz"
    },
    "wrappy": {
      "version": "1.0.2",
      "from": "wrappy@>=1.0.0 <2.0.0",
      "resolved": "https://registry.npmjs.org/wrappy/-/wrappy-1.0.2.tgz"
    },
    "ws": {
      "version": "1.1.4",
      "from": "ws@1.1.4",
      "resolved": "https://registry.npmjs.org/ws/-/ws-1.1.4.tgz"
    },
    "wtf-8": {
      "version": "1.0.0",
      "from": "wtf-8@1.0.0",
      "resolved": "https://registry.npmjs.org/wtf-8/-/wtf-8-1.0.0.tgz"
    },
    "xmlhttprequest-ssl": {
      "version": "1.5.3",
      "from": "xmlhttprequest-ssl@1.5.3",
      "resolved": "https://registry.npmjs.org/xmlhttprequest-ssl/-/xmlhttprequest-ssl-1.5.3.tgz"
    },
    "xtend": {
      "version": "4.0.1",
      "from": "xtend@>=4.0.1 <4.1.0",
      "resolved": "https://registry.npmjs.org/xtend/-/xtend-4.0.1.tgz"
    },
    "y18n": {
      "version": "3.2.1",
      "from": "y18n@>=3.2.1 <4.0.0",
      "resolved": "https://registry.npmjs.org/y18n/-/y18n-3.2.1.tgz"
    },
    "yallist": {
      "version": "2.1.2",
      "from": "yallist@>=2.1.2 <3.0.0",
      "resolved": "https://registry.npmjs.org/yallist/-/yallist-2.1.2.tgz"
    },
    "yargs": {
      "version": "4.6.0",
      "from": "yargs@>=4.6.0 <4.7.0",
      "resolved": "https://registry.npmjs.org/yargs/-/yargs-4.6.0.tgz"
    },
    "yargs-parser": {
      "version": "2.4.1",
      "from": "yargs-parser@>=2.4.0 <3.0.0",
      "resolved": "https://registry.npmjs.org/yargs-parser/-/yargs-parser-2.4.1.tgz",
      "dependencies": {
        "camelcase": {
          "version": "3.0.0",
          "from": "camelcase@>=3.0.0 <4.0.0",
          "resolved": "https://registry.npmjs.org/camelcase/-/camelcase-3.0.0.tgz"
        }
      }
    },
    "yauzl": {
      "version": "2.4.1",
      "from": "yauzl@2.4.1",
      "resolved": "https://registry.npmjs.org/yauzl/-/yauzl-2.4.1.tgz"
    },
    "yeast": {
      "version": "0.1.2",
      "from": "yeast@0.1.2",
      "resolved": "https://registry.npmjs.org/yeast/-/yeast-0.1.2.tgz"
    },
    "z-schema": {
      "version": "3.18.3",
      "from": "z-schema@>=3.18.3 <3.19.0",
      "resolved": "https://registry.npmjs.org/z-schema/-/z-schema-3.18.3.tgz",
      "dependencies": {
        "validator": {
          "version": "8.1.0",
          "from": "validator@>=8.0.0 <9.0.0",
          "resolved": "https://registry.npmjs.org/validator/-/validator-8.1.0.tgz"
        }
      }
    }
  }
}<|MERGE_RESOLUTION|>--- conflicted
+++ resolved
@@ -55,78 +55,78 @@
     },
     "@rush-temp/api-documenter": {
       "version": "0.0.0",
-      "from": "projects\\api-documenter",
-      "resolved": "file:projects\\api-documenter"
+      "from": "projects\\api-documenter.tgz",
+      "resolved": "file:projects\\api-documenter.tgz"
     },
     "@rush-temp/api-extractor": {
       "version": "0.0.0",
-      "from": "projects\\api-extractor",
-      "resolved": "file:projects\\api-extractor"
+      "from": "projects\\api-extractor.tgz",
+      "resolved": "file:projects\\api-extractor.tgz"
     },
     "@rush-temp/decorators": {
       "version": "0.0.0",
-      "from": "projects\\decorators",
-      "resolved": "file:projects\\decorators"
+      "from": "projects\\decorators.tgz",
+      "resolved": "file:projects\\decorators.tgz"
     },
     "@rush-temp/gulp-core-build": {
       "version": "0.0.0",
-      "from": "projects\\gulp-core-build",
-      "resolved": "file:projects\\gulp-core-build"
+      "from": "projects\\gulp-core-build.tgz",
+      "resolved": "file:projects\\gulp-core-build.tgz"
     },
     "@rush-temp/gulp-core-build-karma": {
       "version": "0.0.0",
-      "from": "projects\\gulp-core-build-karma",
-      "resolved": "file:projects\\gulp-core-build-karma"
+      "from": "projects\\gulp-core-build-karma.tgz",
+      "resolved": "file:projects\\gulp-core-build-karma.tgz"
     },
     "@rush-temp/gulp-core-build-mocha": {
       "version": "0.0.0",
-      "from": "projects\\gulp-core-build-mocha",
-      "resolved": "file:projects\\gulp-core-build-mocha"
+      "from": "projects\\gulp-core-build-mocha.tgz",
+      "resolved": "file:projects\\gulp-core-build-mocha.tgz"
     },
     "@rush-temp/gulp-core-build-sass": {
       "version": "0.0.0",
-      "from": "projects\\gulp-core-build-sass",
-      "resolved": "file:projects\\gulp-core-build-sass"
+      "from": "projects\\gulp-core-build-sass.tgz",
+      "resolved": "file:projects\\gulp-core-build-sass.tgz"
     },
     "@rush-temp/gulp-core-build-serve": {
       "version": "0.0.0",
-      "from": "projects\\gulp-core-build-serve",
-      "resolved": "file:projects\\gulp-core-build-serve"
+      "from": "projects\\gulp-core-build-serve.tgz",
+      "resolved": "file:projects\\gulp-core-build-serve.tgz"
     },
     "@rush-temp/gulp-core-build-typescript": {
       "version": "0.0.0",
-      "from": "projects\\gulp-core-build-typescript",
-      "resolved": "file:projects\\gulp-core-build-typescript"
+      "from": "projects\\gulp-core-build-typescript.tgz",
+      "resolved": "file:projects\\gulp-core-build-typescript.tgz"
     },
     "@rush-temp/gulp-core-build-webpack": {
       "version": "0.0.0",
-      "from": "projects\\gulp-core-build-webpack",
-      "resolved": "file:projects\\gulp-core-build-webpack"
+      "from": "projects\\gulp-core-build-webpack.tgz",
+      "resolved": "file:projects\\gulp-core-build-webpack.tgz"
     },
     "@rush-temp/load-themed-styles": {
       "version": "0.0.0",
-      "from": "projects\\load-themed-styles",
-      "resolved": "file:projects\\load-themed-styles"
+      "from": "projects\\load-themed-styles.tgz",
+      "resolved": "file:projects\\load-themed-styles.tgz"
     },
     "@rush-temp/loader-load-themed-styles": {
       "version": "0.0.0",
-      "from": "projects\\loader-load-themed-styles",
-      "resolved": "file:projects\\loader-load-themed-styles"
+      "from": "projects\\loader-load-themed-styles.tgz",
+      "resolved": "file:projects\\loader-load-themed-styles.tgz"
     },
     "@rush-temp/loader-raw-script": {
       "version": "0.0.0",
-      "from": "projects\\loader-raw-script",
-      "resolved": "file:projects\\loader-raw-script"
+      "from": "projects\\loader-raw-script.tgz",
+      "resolved": "file:projects\\loader-raw-script.tgz"
     },
     "@rush-temp/loader-set-webpack-public-path": {
       "version": "0.0.0",
-      "from": "projects\\loader-set-webpack-public-path",
-      "resolved": "file:projects\\loader-set-webpack-public-path"
+      "from": "projects\\loader-set-webpack-public-path.tgz",
+      "resolved": "file:projects\\loader-set-webpack-public-path.tgz"
     },
     "@rush-temp/node-core-library": {
       "version": "0.0.0",
-      "from": "projects\\node-core-library",
-      "resolved": "file:projects\\node-core-library",
+      "from": "projects\\node-core-library.tgz",
+      "resolved": "file:projects\\node-core-library.tgz",
       "dependencies": {
         "@microsoft/api-extractor": {
           "version": "2.3.5",
@@ -157,48 +157,48 @@
     },
     "@rush-temp/node-library-build": {
       "version": "0.0.0",
-      "from": "projects\\node-library-build",
-      "resolved": "file:projects\\node-library-build"
+      "from": "projects\\node-library-build.tgz",
+      "resolved": "file:projects\\node-library-build.tgz"
     },
     "@rush-temp/package-deps-hash": {
       "version": "0.0.0",
-      "from": "projects\\package-deps-hash",
-      "resolved": "file:projects\\package-deps-hash"
+      "from": "projects\\package-deps-hash.tgz",
+      "resolved": "file:projects\\package-deps-hash.tgz"
     },
     "@rush-temp/rush": {
       "version": "0.0.0",
-      "from": "projects\\rush",
-      "resolved": "file:projects\\rush"
+      "from": "projects\\rush.tgz",
+      "resolved": "file:projects\\rush.tgz"
     },
     "@rush-temp/rush-lib": {
       "version": "0.0.0",
-      "from": "projects\\rush-lib",
-      "resolved": "file:projects\\rush-lib"
+      "from": "projects\\rush-lib.tgz",
+      "resolved": "file:projects\\rush-lib.tgz"
     },
     "@rush-temp/set-webpack-public-path-plugin": {
       "version": "0.0.0",
-      "from": "projects\\set-webpack-public-path-plugin",
-      "resolved": "file:projects\\set-webpack-public-path-plugin"
+      "from": "projects\\set-webpack-public-path-plugin.tgz",
+      "resolved": "file:projects\\set-webpack-public-path-plugin.tgz"
     },
     "@rush-temp/stream-collator": {
       "version": "0.0.0",
-      "from": "projects\\stream-collator",
-      "resolved": "file:projects\\stream-collator"
+      "from": "projects\\stream-collator.tgz",
+      "resolved": "file:projects\\stream-collator.tgz"
     },
     "@rush-temp/test-web-library-build": {
       "version": "0.0.0",
-      "from": "projects\\test-web-library-build",
-      "resolved": "file:projects\\test-web-library-build"
+      "from": "projects\\test-web-library-build.tgz",
+      "resolved": "file:projects\\test-web-library-build.tgz"
     },
     "@rush-temp/ts-command-line": {
       "version": "0.0.0",
-      "from": "projects\\ts-command-line",
-      "resolved": "file:projects\\ts-command-line"
+      "from": "projects\\ts-command-line.tgz",
+      "resolved": "file:projects\\ts-command-line.tgz"
     },
     "@rush-temp/web-library-build": {
       "version": "0.0.0",
-      "from": "projects\\web-library-build",
-      "resolved": "file:projects\\web-library-build"
+      "from": "projects\\web-library-build.tgz",
+      "resolved": "file:projects\\web-library-build.tgz"
     },
     "@types/assertion-error": {
       "version": "1.0.30",
@@ -684,12 +684,6 @@
       "from": "batch@>=0.5.3 <0.6.0",
       "resolved": "https://registry.npmjs.org/batch/-/batch-0.5.3.tgz"
     },
-    "bcrypt-pbkdf": {
-      "version": "1.0.1",
-      "from": "bcrypt-pbkdf@>=1.0.0 <2.0.0",
-      "resolved": "https://registry.npmjs.org/bcrypt-pbkdf/-/bcrypt-pbkdf-1.0.1.tgz",
-      "optional": true
-    },
     "beeper": {
       "version": "1.1.1",
       "from": "beeper@>=1.0.0 <2.0.0",
@@ -1167,9 +1161,9 @@
       "resolved": "https://registry.npmjs.org/cookie-signature/-/cookie-signature-1.0.6.tgz"
     },
     "core-js": {
-      "version": "2.5.0",
+      "version": "2.5.1",
       "from": "core-js@>=2.1.0 <3.0.0",
-      "resolved": "https://registry.npmjs.org/core-js/-/core-js-2.5.0.tgz"
+      "resolved": "https://registry.npmjs.org/core-js/-/core-js-2.5.1.tgz"
     },
     "core-util-is": {
       "version": "1.0.2",
@@ -1467,12 +1461,6 @@
           "resolved": "https://registry.npmjs.org/string_decoder/-/string_decoder-1.0.3.tgz"
         }
       }
-    },
-    "ecc-jsbn": {
-      "version": "0.1.1",
-      "from": "ecc-jsbn@>=0.1.1 <0.2.0",
-      "resolved": "https://registry.npmjs.org/ecc-jsbn/-/ecc-jsbn-0.1.1.tgz",
-      "optional": true
     },
     "ee-first": {
       "version": "1.1.1",
@@ -2929,58 +2917,7 @@
     "handlebars": {
       "version": "4.0.10",
       "from": "handlebars@>=4.0.1 <5.0.0",
-      "resolved": "https://registry.npmjs.org/handlebars/-/handlebars-4.0.10.tgz",
-      "dependencies": {
-        "camelcase": {
-          "version": "1.2.1",
-          "from": "camelcase@>=1.0.2 <2.0.0",
-          "resolved": "https://registry.npmjs.org/camelcase/-/camelcase-1.2.1.tgz",
-          "optional": true
-        },
-        "cliui": {
-          "version": "2.1.0",
-          "from": "cliui@>=2.1.0 <3.0.0",
-          "resolved": "https://registry.npmjs.org/cliui/-/cliui-2.1.0.tgz",
-          "optional": true
-        },
-        "source-map": {
-          "version": "0.4.4",
-          "from": "source-map@>=0.4.4 <0.5.0",
-          "resolved": "https://registry.npmjs.org/source-map/-/source-map-0.4.4.tgz"
-        },
-        "uglify-js": {
-          "version": "2.8.29",
-          "from": "uglify-js@>=2.6.0 <3.0.0",
-          "resolved": "https://registry.npmjs.org/uglify-js/-/uglify-js-2.8.29.tgz",
-          "optional": true,
-          "dependencies": {
-            "source-map": {
-              "version": "0.5.7",
-              "from": "source-map@>=0.5.1 <0.6.0",
-              "resolved": "https://registry.npmjs.org/source-map/-/source-map-0.5.7.tgz",
-              "optional": true
-            }
-          }
-        },
-        "window-size": {
-          "version": "0.1.0",
-          "from": "window-size@0.1.0",
-          "resolved": "https://registry.npmjs.org/window-size/-/window-size-0.1.0.tgz",
-          "optional": true
-        },
-        "wordwrap": {
-          "version": "0.0.2",
-          "from": "wordwrap@0.0.2",
-          "resolved": "https://registry.npmjs.org/wordwrap/-/wordwrap-0.0.2.tgz",
-          "optional": true
-        },
-        "yargs": {
-          "version": "3.10.0",
-          "from": "yargs@>=3.10.0 <3.11.0",
-          "resolved": "https://registry.npmjs.org/yargs/-/yargs-3.10.0.tgz",
-          "optional": true
-        }
-      }
+      "resolved": "https://registry.npmjs.org/handlebars/-/handlebars-4.0.10.tgz"
     },
     "har-schema": {
       "version": "1.0.5",
@@ -3502,12 +3439,6 @@
       "from": "js-yaml@>=3.9.1 <3.10.0",
       "resolved": "https://registry.npmjs.org/js-yaml/-/js-yaml-3.9.1.tgz"
     },
-    "jsbn": {
-      "version": "0.1.1",
-      "from": "jsbn@>=0.1.0 <0.2.0",
-      "resolved": "https://registry.npmjs.org/jsbn/-/jsbn-0.1.1.tgz",
-      "optional": true
-    },
     "jsesc": {
       "version": "0.5.0",
       "from": "jsesc@>=0.5.0 <0.6.0",
@@ -3535,7 +3466,7 @@
     },
     "json-stable-stringify": {
       "version": "1.0.1",
-      "from": "json-stable-stringify@>=1.0.1 <2.0.0",
+      "from": "json-stable-stringify@>=1.0.0 <2.0.0",
       "resolved": "https://registry.npmjs.org/json-stable-stringify/-/json-stable-stringify-1.0.1.tgz"
     },
     "json-stringify-safe": {
@@ -4187,7 +4118,7 @@
     },
     "mime-types": {
       "version": "2.1.16",
-      "from": "mime-types@>=2.1.7 <2.2.0",
+      "from": "mime-types@>=2.1.15 <2.2.0",
       "resolved": "https://registry.npmjs.org/mime-types/-/mime-types-2.1.16.tgz"
     },
     "mimic-fn": {
@@ -4881,15 +4812,9 @@
           "resolved": "https://registry.npmjs.org/source-map/-/source-map-0.5.7.tgz"
         },
         "supports-color": {
-<<<<<<< HEAD
-          "version": "4.3.0",
-          "from": "supports-color@>=4.2.1 <5.0.0",
-          "resolved": "https://registry.npmjs.org/supports-color/-/supports-color-4.3.0.tgz"
-=======
           "version": "4.4.0",
           "from": "supports-color@>=4.2.1 <5.0.0",
           "resolved": "https://registry.npmjs.org/supports-color/-/supports-color-4.4.0.tgz"
->>>>>>> 889ebb60
         }
       }
     },
@@ -4924,15 +4849,9 @@
           "resolved": "https://registry.npmjs.org/source-map/-/source-map-0.5.7.tgz"
         },
         "supports-color": {
-<<<<<<< HEAD
-          "version": "4.3.0",
-          "from": "supports-color@>=4.2.1 <5.0.0",
-          "resolved": "https://registry.npmjs.org/supports-color/-/supports-color-4.3.0.tgz"
-=======
           "version": "4.4.0",
           "from": "supports-color@>=4.2.1 <5.0.0",
           "resolved": "https://registry.npmjs.org/supports-color/-/supports-color-4.4.0.tgz"
->>>>>>> 889ebb60
         }
       }
     },
@@ -4967,15 +4886,9 @@
           "resolved": "https://registry.npmjs.org/source-map/-/source-map-0.5.7.tgz"
         },
         "supports-color": {
-<<<<<<< HEAD
-          "version": "4.3.0",
-          "from": "supports-color@>=4.2.1 <5.0.0",
-          "resolved": "https://registry.npmjs.org/supports-color/-/supports-color-4.3.0.tgz"
-=======
           "version": "4.4.0",
           "from": "supports-color@>=4.2.1 <5.0.0",
           "resolved": "https://registry.npmjs.org/supports-color/-/supports-color-4.4.0.tgz"
->>>>>>> 889ebb60
         }
       }
     },
@@ -5010,15 +4923,9 @@
           "resolved": "https://registry.npmjs.org/source-map/-/source-map-0.5.7.tgz"
         },
         "supports-color": {
-<<<<<<< HEAD
-          "version": "4.3.0",
-          "from": "supports-color@>=4.2.1 <5.0.0",
-          "resolved": "https://registry.npmjs.org/supports-color/-/supports-color-4.3.0.tgz"
-=======
           "version": "4.4.0",
           "from": "supports-color@>=4.2.1 <5.0.0",
           "resolved": "https://registry.npmjs.org/supports-color/-/supports-color-4.4.0.tgz"
->>>>>>> 889ebb60
         }
       }
     },
@@ -5084,7 +4991,7 @@
     },
     "qs": {
       "version": "6.4.0",
-      "from": "qs@>=6.4.0 <6.5.0",
+      "from": "qs@6.4.0",
       "resolved": "https://registry.npmjs.org/qs/-/qs-6.4.0.tgz"
     },
     "querystring": {
@@ -5289,7 +5196,7 @@
     },
     "request": {
       "version": "2.81.0",
-      "from": "request@>=2.54.0 <3.0.0",
+      "from": "request@>=2.81.0 <2.82.0",
       "resolved": "https://registry.npmjs.org/request/-/request-2.81.0.tgz"
     },
     "request-progress": {
@@ -5412,14 +5319,7 @@
     "scss-tokenizer": {
       "version": "0.2.3",
       "from": "scss-tokenizer@>=0.2.3 <0.3.0",
-      "resolved": "https://registry.npmjs.org/scss-tokenizer/-/scss-tokenizer-0.2.3.tgz",
-      "dependencies": {
-        "source-map": {
-          "version": "0.4.4",
-          "from": "source-map@>=0.4.2 <0.5.0",
-          "resolved": "https://registry.npmjs.org/source-map/-/source-map-0.4.4.tgz"
-        }
-      }
+      "resolved": "https://registry.npmjs.org/scss-tokenizer/-/scss-tokenizer-0.2.3.tgz"
     },
     "semver": {
       "version": "5.3.0",
@@ -5653,10 +5553,9 @@
       "resolved": "https://registry.npmjs.org/source-list-map/-/source-list-map-2.0.0.tgz"
     },
     "source-map": {
-      "version": "0.2.0",
-      "from": "source-map@>=0.2.0 <0.3.0",
-      "resolved": "https://registry.npmjs.org/source-map/-/source-map-0.2.0.tgz",
-      "optional": true
+      "version": "0.4.4",
+      "from": "source-map@>=0.4.4 <0.5.0",
+      "resolved": "https://registry.npmjs.org/source-map/-/source-map-0.4.4.tgz"
     },
     "sparkles": {
       "version": "1.0.0",
@@ -6104,12 +6003,6 @@
       "from": "tunnel-agent@>=0.6.0 <0.7.0",
       "resolved": "https://registry.npmjs.org/tunnel-agent/-/tunnel-agent-0.6.0.tgz"
     },
-    "tweetnacl": {
-      "version": "0.14.5",
-      "from": "tweetnacl@>=0.14.0 <0.15.0",
-      "resolved": "https://registry.npmjs.org/tweetnacl/-/tweetnacl-0.14.5.tgz",
-      "optional": true
-    },
     "type-check": {
       "version": "0.3.2",
       "from": "type-check@>=0.3.2 <0.4.0",
@@ -6152,12 +6045,6 @@
         }
       }
     },
-    "uglify-to-browserify": {
-      "version": "1.0.2",
-      "from": "uglify-to-browserify@>=1.0.0 <1.1.0",
-      "resolved": "https://registry.npmjs.org/uglify-to-browserify/-/uglify-to-browserify-1.0.2.tgz",
-      "optional": true
-    },
     "uglifyjs-webpack-plugin": {
       "version": "0.4.6",
       "from": "uglifyjs-webpack-plugin@>=0.4.6 <0.5.0",
@@ -6480,15 +6367,9 @@
           "resolved": "https://registry.npmjs.org/strip-bom/-/strip-bom-3.0.0.tgz"
         },
         "supports-color": {
-<<<<<<< HEAD
-          "version": "4.3.0",
-          "from": "supports-color@>=4.2.1 <5.0.0",
-          "resolved": "https://registry.npmjs.org/supports-color/-/supports-color-4.3.0.tgz"
-=======
           "version": "4.4.0",
           "from": "supports-color@>=4.2.1 <5.0.0",
           "resolved": "https://registry.npmjs.org/supports-color/-/supports-color-4.4.0.tgz"
->>>>>>> 889ebb60
         },
         "yargs": {
           "version": "8.0.2",
