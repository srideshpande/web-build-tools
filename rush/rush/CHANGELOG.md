> ## Overview
> We break changes into three categories (following [semver](http://semver.org/)), corresponding to the types of version
>  bumps we may make:
> - **`PATCH`** A patch change should be released when a backwards-compatible bugfix is made.
> - **`MINOR`** A minor change should be released when functionality is added, but backwards-compatibility is maintained.
> - **`MAJOR`** A major change should be released whenever backwards compatibility is broken.
>
> Whenver a change is made to this project, a brief description of the change should be included in this file under the
> **Unreleased changes** heading with an annotation tagging the change. When the package is released, all of the
> changes listed under **Unreleased changes** will be moved under a heading for the new version.
>
> Example changes:
> ## Unreleased changes
> - `PATCH` Fixing a minor style issue where a textbox can overlap with its label.
> - `MAJOR` Changing the interface of `BaseClientSideWebPart.onInit()` to be async.
> - `MINOR` Including new performance logging functions.
> - `PATCH` Correctly handling negative numbers in the `setZIndex` function.

<<<<<<< HEAD
# 1.1.2

- `MINOR` Making Rush install transactional.
=======
## Unreleased changes

- `PATCH` Partially reverting changes for treating success with warnings differently.

# 1.1.2

- `PATCH` Fix a bug in rush `change`
>>>>>>> 798e3931

# 1.1.1

- `PATCH` correcting casing of files and imports

# 1.1.0

- `MINOR` The "packageReviewFile" feature now supports a setting "ignoredNpmScopes" that can be used
  e.g. to ignore the "@types" scope

- `PATCH` Fixing Rush to run on UNIX and Linux.

# 1.0.10

- `MAJOR` Rename `shouldTrackChanges` to `shouldPublish` which indicates whether a package
should be included for the `publish` workflow.
- `PATCH` Updating the `publish` workflow.

- `MINOR` Updating `rush install` to be transactional.

# 1.0.9

- `PATCH` Updating the `publish` workflow.

# 1.0.7

- `PATCH` Renaming the `local-npm` directory to `npm-local`.
- `PATCH` Include NPM --cache and NPM --tmp options in the rush.json file.
- `PATCH` Limit Rush Rebuild parallelism to 'number-of-cores' simultaneous builds, optionally overridable on command line

# 1.0.5
- `PATCH` Fixed a bug in Rush Generate which showed: `ERROR: Input file not found: undefined`
  when packageReviewFile is omitted

# 1.0.4

- `MINOR` Added optional support for a "packageReviewFile" that helps detect when new
  NPM package dependencies are introduced

- `PATCH` Replaced JSON.parse() with jju for improved error handling.

# 1.0.3

- `PATCH` Fix Mac OS X compatibility issue

# 1.0.0

*Initial release*<|MERGE_RESOLUTION|>--- conflicted
+++ resolved
@@ -16,19 +16,14 @@
 > - `MINOR` Including new performance logging functions.
 > - `PATCH` Correctly handling negative numbers in the `setZIndex` function.
 
-<<<<<<< HEAD
-# 1.1.2
-
-- `MINOR` Making Rush install transactional.
-=======
-## Unreleased changes
+## 1.1.3
 
 - `PATCH` Partially reverting changes for treating success with warnings differently.
+- `PATCH` Making Rush install transactional.
 
 # 1.1.2
 
 - `PATCH` Fix a bug in rush `change`
->>>>>>> 798e3931
 
 # 1.1.1
 
